{
  "name": "@snowpack/app-template-lit-element-typescript",
  "version": "1.10.1",
  "license": "MIT",
  "homepage": "https://github.com/pikapkg/snowpack/tree/master/create-snowpack-app/app-template-lit-element-typescript#readme",
  "repository": {
    "type": "git",
    "url": "https://github.com/pikapkg/snowpack.git",
    "directory": "create-snowpack-app/app-template-lit-element-typescript"
  },
  "keywords": [
    "csa-template"
  ],
  "publishConfig": {
    "access": "public"
  },
  "scripts": {
    "start": "snowpack dev",
    "build": "snowpack build",
    "format": "prettier --write \"src/**/*.ts\"",
    "lint": "prettier --check \"src/**/*.ts\"",
    "test": "echo \"This template does not include a test runner by default.\" && exit 1"
  },
  "dependencies": {
    "lit-element": "^2.3.1",
    "lit-html": "^1.2.1"
  },
  "devDependencies": {
    "@babel/plugin-proposal-class-properties": "^7.10.4",
    "@babel/plugin-proposal-decorators": "^7.10.5",
    "@babel/preset-typescript": "^7.10.4",
<<<<<<< HEAD
    "@snowpack/plugin-babel": "^2.1.0",
    "@snowpack/plugin-dotenv": "^2.0.1",
    "@snowpack/plugin-run-script": "^2.1.2",
    "@snowpack/plugin-typescript": "^1.0.0",
=======
    "@snowpack/plugin-babel": "^2.1.2",
    "@snowpack/plugin-dotenv": "^2.0.3",
    "@snowpack/plugin-run-script": "^2.1.4",
>>>>>>> 2b3670f3
    "@types/snowpack-env": "^2.3.0",
    "prettier": "^2.0.5",
    "snowpack": "^2.13.2",
    "typescript": "^4.0.0"
  },
  "gitHead": "a01616bb0787d56cd782f94cecf2daa12c7594e4"
}<|MERGE_RESOLUTION|>--- conflicted
+++ resolved
@@ -29,16 +29,10 @@
     "@babel/plugin-proposal-class-properties": "^7.10.4",
     "@babel/plugin-proposal-decorators": "^7.10.5",
     "@babel/preset-typescript": "^7.10.4",
-<<<<<<< HEAD
-    "@snowpack/plugin-babel": "^2.1.0",
-    "@snowpack/plugin-dotenv": "^2.0.1",
-    "@snowpack/plugin-run-script": "^2.1.2",
-    "@snowpack/plugin-typescript": "^1.0.0",
-=======
     "@snowpack/plugin-babel": "^2.1.2",
     "@snowpack/plugin-dotenv": "^2.0.3",
     "@snowpack/plugin-run-script": "^2.1.4",
->>>>>>> 2b3670f3
+    "@snowpack/plugin-typescript": "^1.0.0",
     "@types/snowpack-env": "^2.3.0",
     "prettier": "^2.0.5",
     "snowpack": "^2.13.2",

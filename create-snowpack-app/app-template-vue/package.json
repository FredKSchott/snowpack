--- conflicted
+++ resolved
@@ -17,15 +17,9 @@
     "vue": "3.0.0"
   },
   "devDependencies": {
-<<<<<<< HEAD
-    "@snowpack/app-scripts-vue": "^1.8.5",
     "@snowpack/plugin-dotenv": "^2.0.1",
     "@snowpack/plugin-vue": "^2.2.0",
-    "snowpack": "^2.11.0"
-=======
-    "@snowpack/app-scripts-vue": "^1.8.6",
     "snowpack": "^2.12.1"
->>>>>>> e7327c64
   },
   "gitHead": "a01616bb0787d56cd782f94cecf2daa12c7594e4"
 }
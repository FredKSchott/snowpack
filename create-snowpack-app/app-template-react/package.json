--- conflicted
+++ resolved
@@ -26,17 +26,9 @@
     "react-dom": "^16.13.1"
   },
   "devDependencies": {
-<<<<<<< HEAD
-    "@snowpack/plugin-dotenv": "^2.0.3",
-    "@snowpack/plugin-react-refresh": "^2.3.1",
-    "@snowpack/web-test-runner-plugin": "^0.0.1",
-=======
-    "@babel/preset-react": "^7.10.4",
-    "@snowpack/app-scripts-react": "^1.12.3",
     "@snowpack/plugin-dotenv": "^2.0.3",
     "@snowpack/plugin-react-refresh": "^2.3.2",
-    "@testing-library/jest-dom": "^5.5.0",
->>>>>>> a7991a8c
+    "@snowpack/web-test-runner-plugin": "^0.0.1",
     "@testing-library/react": "^11.0.0",
     "@web/test-runner": "^0.9.0",
     "chai": "^4.2.0",

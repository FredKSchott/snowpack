--- conflicted
+++ resolved
@@ -20,16 +20,12 @@
     "react-dom": "^16.13.1"
   },
   "devDependencies": {
-<<<<<<< HEAD
     "@babel/plugin-syntax-import-meta": "^7.10.4",
     "@babel/preset-react": "^7.10.4",
-    "@snowpack/app-scripts-react": "^1.10.0",
+    "@snowpack/app-scripts-react": "^1.11.0",
     "@snowpack/plugin-babel": "^2.1.0",
     "@snowpack/plugin-dotenv": "^2.0.1",
     "@snowpack/plugin-react-refresh": "^2.1.0",
-=======
-    "@snowpack/app-scripts-react": "^1.11.0",
->>>>>>> e7327c64
     "@testing-library/jest-dom": "^5.5.0",
     "@testing-library/react": "^10.0.3",
     "jest": "^26.2.2",

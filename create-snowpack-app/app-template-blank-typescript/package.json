{
  "name": "@snowpack/app-template-blank-typescript",
  "version": "1.9.2",
  "license": "MIT",
  "homepage": "https://github.com/pikapkg/snowpack/tree/master/create-snowpack-app/app-template-blank-typescript#readme",
  "repository": {
    "type": "git",
    "url": "https://github.com/pikapkg/snowpack.git",
    "directory": "create-snowpack-app/app-template-blank-typescript"
  },
  "keywords": [
    "csa-template"
  ],
  "publishConfig": {
    "access": "public"
  },
  "scripts": {
    "start": "snowpack dev",
    "build": "snowpack build",
    "format": "prettier --write \"src/**/*.{ts,js}\"",
    "lint": "prettier --check \"src/**/*.{ts,js}\"",
    "test": "echo \"This template does not include a test runner by default.\" && exit 1"
  },
  "dependencies": {
    "canvas-confetti": "^1.2.0"
  },
  "devDependencies": {
<<<<<<< HEAD
    "@snowpack/plugin-run-script": "^2.1.3",
    "@snowpack/plugin-typescript": "^1.0.0",
=======
    "@snowpack/plugin-run-script": "^2.1.4",
>>>>>>> 2b3670f3
    "@types/canvas-confetti": "^1.0.0",
    "@types/snowpack-env": "^2.3.0",
    "prettier": "^2.0.5",
    "snowpack": "^2.13.2",
    "typescript": "^4.0.0"
  },
  "gitHead": "a01616bb0787d56cd782f94cecf2daa12c7594e4"
}<|MERGE_RESOLUTION|>--- conflicted
+++ resolved
@@ -25,12 +25,8 @@
     "canvas-confetti": "^1.2.0"
   },
   "devDependencies": {
-<<<<<<< HEAD
-    "@snowpack/plugin-run-script": "^2.1.3",
+    "@snowpack/plugin-run-script": "^2.1.4",
     "@snowpack/plugin-typescript": "^1.0.0",
-=======
-    "@snowpack/plugin-run-script": "^2.1.4",
->>>>>>> 2b3670f3
     "@types/canvas-confetti": "^1.0.0",
     "@types/snowpack-env": "^2.3.0",
     "prettier": "^2.0.5",

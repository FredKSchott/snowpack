--- conflicted
+++ resolved
@@ -25,26 +25,16 @@
   "devDependencies": {
     "@snowpack/app-scripts-svelte": "^1.8.7",
     "@snowpack/plugin-dotenv": "^2.0.3",
-<<<<<<< HEAD
-    "@snowpack/plugin-svelte": "^2.1.1",
-    "@snowpack/plugin-typescript": "^1.0.0",
-=======
     "@snowpack/plugin-run-script": "^2.1.5",
     "@snowpack/plugin-svelte": "^2.1.2",
     "@snowpack/plugin-typescript": "^1.0.1",
->>>>>>> 2c3e152e
     "@testing-library/jest-dom": "^5.5.0",
     "@testing-library/svelte": "^3.0.0",
     "@tsconfig/svelte": "^1.0.3",
     "@types/jest": "^26.0.4",
     "@types/snowpack-env": "^2.3.0",
     "jest": "^26.2.2",
-<<<<<<< HEAD
-    "snowpack": "^2.13.2",
-=======
     "snowpack": "^2.13.3",
-    "svelte-check": "^1.0.0",
->>>>>>> 2c3e152e
     "svelte-preprocess": "^4.0.8",
     "typescript": "^4.0.0"
   },

--- conflicted
+++ resolved
@@ -16,16 +16,10 @@
     "@babel/core": "^7.10.5",
     "@babel/preset-react": "^7.10.4",
     "@babel/preset-typescript": "^7.10.4",
-<<<<<<< HEAD
-    "@snowpack/plugin-babel": "^2.1.1",
-    "@snowpack/plugin-dotenv": "^2.0.2",
-    "@snowpack/plugin-typescript": "^1.0.0",
-    "@snowpack/plugin-react-refresh": "^2.3.0",
-=======
     "@snowpack/plugin-babel": "^2.1.2",
     "@snowpack/plugin-dotenv": "^2.0.3",
+    "@snowpack/plugin-typescript": "^1.0.0",
     "@snowpack/plugin-react-refresh": "^2.3.1",
->>>>>>> 2b3670f3
     "babel-jest": "^26.2.2",
     "babel-preset-react-app": "^9.1.2",
     "react-app-polyfill": "^1.0.6"

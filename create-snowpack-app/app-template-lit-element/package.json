--- conflicted
+++ resolved
@@ -22,12 +22,8 @@
   "devDependencies": {
     "@babel/plugin-proposal-class-properties": "^7.10.4",
     "@babel/plugin-proposal-decorators": "^7.10.5",
-<<<<<<< HEAD
     "@snowpack/plugin-babel": "^2.1.0",
     "@snowpack/plugin-dotenv": "^2.0.1",
-=======
-    "@snowpack/app-scripts-lit-element": "^1.8.5",
->>>>>>> e7327c64
     "prettier": "^2.0.5",
     "snowpack": "^2.12.1"
   },

--- conflicted
+++ resolved
@@ -10,10 +10,7 @@
 // Base styles
 @import '_base';
 
-<<<<<<< HEAD
 // Guides styles
 @import '_guides';
-=======
 // Pages
-@import '_pluginPage';
->>>>>>> 98e1de26
+@import '_pluginPage';
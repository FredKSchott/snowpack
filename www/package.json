{
  "name": "snowpack-www",
  "version": "3.0.0",
  "scripts": {
<<<<<<< HEAD
    "build": "NODE_ENV=production ELEVENTY_ENV=prod yarn build:md && eleventy && yarn build:sass && yarn build:css",
=======
    "start": "concurrently 'snowpack dev' 'yarn build:sass --watch'",
    "build": "ELEVENTY_ENV=prod snowpack build && yarn build:sass && yarn build:css",
    "test": "jest /__test__/",
    "format": "prettier --write \"src/**/*.js\"",
    "lint": "prettier --check \"src/**/*.js\"",
>>>>>>> 7a7d5931
    "build:css": "postcss _site/assets/*.css -u postcss-preset-env cssnano -r --no-map",
    "build:sass": "sass css/app.scss:_template/assets/app.min.css --no-source-map"
  },
  "devDependencies": {
    "@11ty/eleventy": "^0.11.0",
    "@11ty/eleventy-plugin-syntaxhighlight": "^3.0.4",
    "@snowpack/plugin-run-script": "^2.1.7",
    "concurrently": "^5.3.0",
    "cssnano": "^4.1.10",
    "eleventy-plugin-nesting-toc": "^1.2.0",
    "luxon": "^1.25.0",
    "markdown-it": "^12.0.2",
    "markdown-it-anchor": "^6.0.0",
    "postcss": "^8.1.4",
    "postcss-cli": "^8.1.0",
    "postcss-preset-env": "^6.7.0",
    "prettier": "^2.0.5",
    "sass": "^1.27.0",
    "snowpack": "^2.15.1"
  }
}<|MERGE_RESOLUTION|>--- conflicted
+++ resolved
@@ -2,15 +2,11 @@
   "name": "snowpack-www",
   "version": "3.0.0",
   "scripts": {
-<<<<<<< HEAD
-    "build": "NODE_ENV=production ELEVENTY_ENV=prod yarn build:md && eleventy && yarn build:sass && yarn build:css",
-=======
     "start": "concurrently 'snowpack dev' 'yarn build:sass --watch'",
     "build": "ELEVENTY_ENV=prod snowpack build && yarn build:sass && yarn build:css",
     "test": "jest /__test__/",
     "format": "prettier --write \"src/**/*.js\"",
     "lint": "prettier --check \"src/**/*.js\"",
->>>>>>> 7a7d5931
     "build:css": "postcss _site/assets/*.css -u postcss-preset-env cssnano -r --no-map",
     "build:sass": "sass css/app.scss:_template/assets/app.min.css --no-source-map"
   },

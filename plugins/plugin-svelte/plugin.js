--- conflicted
+++ resolved
@@ -58,12 +58,7 @@
         ).code;
       }
 
-<<<<<<< HEAD
       const compileOptions = {
-        ...svelteOptions,
-=======
-      const {js, css} = svelte.compile(codeToCompile, {
->>>>>>> 1faf0631
         generate: isSSR ? 'ssr' : 'dom',
         ...svelteOptions, // Note(drew) should take precedence over generate above
         outputFilename: filePath,

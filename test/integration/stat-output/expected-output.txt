- snowpack installing...
✔ snowpack installed: cached-constructors-x, has-working-bind-x/dist/has-working-bind-x.esm.js.

  ⦿ web_modules/
<<<<<<< HEAD
    ├─ cached-constructors-x.js [] [] []
    └─ has-working-bind-x.js    [] [] []
=======
    ├─ cached-constructors-x.js                          []
    └─ has-working-bind-x/dist/has-working-bind-x.esm.js []
>>>>>>> 404b1f2b
  ⦿ web_modules/common/ (Shared)
    └─ noop-x.esm.js [] [] []<|MERGE_RESOLUTION|>--- conflicted
+++ resolved
@@ -2,12 +2,8 @@
 ✔ snowpack installed: cached-constructors-x, has-working-bind-x/dist/has-working-bind-x.esm.js.
 
   ⦿ web_modules/
-<<<<<<< HEAD
     ├─ cached-constructors-x.js [] [] []
     └─ has-working-bind-x.js    [] [] []
-=======
-    ├─ cached-constructors-x.js                          []
-    └─ has-working-bind-x/dist/has-working-bind-x.esm.js []
->>>>>>> 404b1f2b
+    └─ has-working-bind-x/dist/has-working-bind-x.esm.js [] [] []
   ⦿ web_modules/common/ (Shared)
     └─ noop-x.esm.js [] [] []
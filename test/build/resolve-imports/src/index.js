--- conflicted
+++ resolved
@@ -18,11 +18,7 @@
 import components___ from '@app/components'; // bare import using alias
 import components____ from '@app/components/index'; // bare import using alias and index appended
 import components_____ from '@app/components/index.js'; // bare import using alias and index.js appended
-<<<<<<< HEAD
 import components_______ from '@comp'; // relative import with trailing slash
-console.log(components, components_, components__, components___, components____, components_____, components______, , components_______);
-
-=======
 import components2 from '%/src/components'; // alias % to '.'
 console.log(
   components,
@@ -32,9 +28,9 @@
   components____,
   components_____,
   components______,
+  components_______,
   components2,
 );
->>>>>>> 05fcc8c1
 
 // Importing something that isn't JS
 import styles from './components/style.css'; // relative import

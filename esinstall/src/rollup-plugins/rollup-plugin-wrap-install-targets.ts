import * as colors from 'kleur/colors';
import path from 'path';
import fs from 'fs';
import {VM as VM2} from 'vm2';
import {Plugin} from 'rollup';
import {InstallTarget, AbstractLogger} from '../types';
<<<<<<< HEAD
import {getWebDependencyName, isTruthy} from '../util.js';

// Use CJS intentionally here! ESM interface is async but CJS is sync, and this file is sync
=======
import {getWebDependencyName} from '../util.js';
>>>>>>> 7d747a04
const {parse} = require('cjs-module-lexer');

/**
 * rollup-plugin-wrap-install-targets
 *
 * How it works:
 * 1. An array of "install targets" are passed in, describing all known imports + metadata.
 * 2. If isTreeshake: Known imports are marked for tree-shaking by appending 'snowpack-wrap:' to the input value.
 * 3. If autoDetectPackageExports match: Also mark for wrapping, and use automatic export detection.
 * 4. On load, we return a false virtual file for all "snowpack-wrap:" inputs.
 *    a. That virtual file contains only `export ... from 'ACTUAL_FILE_PATH';` exports
 *    b. Rollup uses those exports to drive its tree-shaking algorithm.
 *    c. Rollup uses those exports to inform its "namedExports" for Common.js entrypoints.
 */
export function rollupPluginWrapInstallTargets(
  isTreeshake: boolean,
  autoDetectPackageExports: string[],
  installTargets: InstallTarget[],
  logger: AbstractLogger,
): Plugin {
  const installTargetSummaries: {[loc: string]: InstallTarget} = {};
  const cjsScannedNamedExports = new Map<string, string[]>();

  /**
   * Runtime analysis: High Fidelity, but not always successful.
   * `require()` the CJS file inside of Node.js to load the package and detect it's runtime exports.
   * TODO: Safe to remove now that cjsAutoDetectExportsUntrusted() is getting smarter?
   */
  function cjsAutoDetectExportsTrusted(normalizedFileLoc: string): string[] | undefined {
    try {
      const mod = require(normalizedFileLoc);
      // skip analysis for non-object modules, these can only be the default export.
      if (!mod || mod.constructor !== Object) {
        return;
      }
      // Collect and filter all properties of the object as named exports.
      return Object.keys(mod).filter((imp) => imp !== 'default' && imp !== '__esModule');
    } catch (err) {
      logger.debug(
        `✘ Runtime CJS auto-detection for ${colors.bold(
          normalizedFileLoc,
        )} unsuccessful. Falling back to static analysis. ${err.message}`,
      );
    }
  }

  /**
   * Attempt #2: Static analysis: Lower Fidelity, but safe to run on anything.
   * Get the exports that we scanned originally using static analysis. This is meant to run on
   * any file (not only CJS) but it will only return an array if CJS exports were found.
   */
  function cjsAutoDetectExportsUntrusted(
    filename: string,
    visited = new Set(),
  ): string[] | undefined {
    const isMainEntrypoint = visited.size === 0;
    // Prevent infinite loops via circular dependencies.
    if (visited.has(filename)) {
      return [];
    } else {
      visited.add(filename);
    }
    const fileContents = fs.readFileSync(filename, 'utf-8');
    try {
      // Attempt 1 - CJS: Run cjs-module-lexer to statically analyze exports.
      let {exports, reexports} = parse(fileContents);
      // If re-exports were detected (`exports.foo = require(...)`) then resolve them here.
      let resolvedReexports: string[] = [];
      if (reexports.length > 0) {
        resolvedReexports = ([] as string[]).concat.apply(
          [],
          reexports
            .map((e) =>
              cjsAutoDetectExportsUntrusted(
                require.resolve(e, {paths: [path.dirname(filename)]}),
                visited,
              ),
            )
            .filter(isTruthy),
        );
      }
      // Attempt 2 - UMD: Run the file in a sandbox to dynamically analyze exports.
      // This will only work on UMD and very simple CJS files (require not supported).
      // Uses VM2 to run safely sandbox untrusted code (no access no Node.js primitives, just JS).
      if (isMainEntrypoint && exports.length === 0 && reexports.length === 0) {
        const vm = new VM2({wasm: false, fixAsync: false});
        exports = Object.keys(
          vm.run(
            'const exports={}; const module={exports}; ' + fileContents + ';; module.exports;',
          ),
        );
      }

      // Resolve and flatten all exports into a single array, and remove invalid exports.
      return Array.from(new Set([...exports, ...resolvedReexports])).filter(
        (imp) => imp !== 'default' && imp !== '__esModule',
      );
    } catch (err) {
      // Safe to ignore, this is usually due to the file not being CJS.
      logger.debug(`cjsAutoDetectExportsUntrusted error: ${err.message}`);
    }
  }

  return {
    name: 'snowpack:wrap-install-targets',
    // Mark some inputs for tree-shaking.
    buildStart(inputOptions) {
      const input = inputOptions.input as {[entryAlias: string]: string};
      for (const [key, val] of Object.entries(input)) {
        const allInstallTargets = installTargets.filter(
          (imp) => getWebDependencyName(imp.specifier) === key,
        );
        const installTargetSummary = allInstallTargets.reduce((summary, imp) => {
          summary.all = summary.all || imp.all;
          summary.default = summary.default || imp.default || imp.all;
          summary.namespace = summary.namespace || imp.namespace || imp.all;
          summary.named = [...(summary.named || []), ...imp.named];
          return summary;
        }, {} as any);
        installTargetSummaries[val] = installTargetSummary;
        const normalizedFileLoc = val.split(path.win32.sep).join(path.posix.sep);
        const isExplicitAutoDetect = autoDetectPackageExports.some((p) =>
          normalizedFileLoc.includes(`node_modules/${p}${p.endsWith('.js') ? '' : '/'}`),
        );
        const cjsExports = isExplicitAutoDetect
          ? cjsAutoDetectExportsTrusted(val)
          : cjsAutoDetectExportsUntrusted(val);
        if (cjsExports && cjsExports.length > 0) {
          cjsScannedNamedExports.set(normalizedFileLoc, cjsExports);
          input[key] = `snowpack-wrap:${val}`;
        }
        if (isTreeshake && !installTargetSummary.all) {
          input[key] = `snowpack-wrap:${val}`;
        }
      }
    },
    resolveId(source) {
      if (source.startsWith('snowpack-wrap:')) {
        return source;
      }
      return null;
    },
    load(id) {
      if (!id.startsWith('snowpack-wrap:')) {
        return null;
      }
      const fileLoc = id.substring('snowpack-wrap:'.length);
      // Reduce all install targets into a single "summarized" install target.
      const installTargetSummary = installTargetSummaries[fileLoc];
      let uniqueNamedExports = Array.from(new Set(installTargetSummary.named));
      const normalizedFileLoc = fileLoc.split(path.win32.sep).join(path.posix.sep);
      const scannedNamedExports = cjsScannedNamedExports.get(normalizedFileLoc);
      if (scannedNamedExports && (!isTreeshake || installTargetSummary.namespace)) {
        uniqueNamedExports = scannedNamedExports || [];
        installTargetSummary.default = true;
      }
      const result = `
        ${installTargetSummary.namespace ? `export * from '${normalizedFileLoc}';` : ''}
        ${
          installTargetSummary.default
            ? `import __pika_web_default_export_for_treeshaking__ from '${normalizedFileLoc}'; export default __pika_web_default_export_for_treeshaking__;`
            : ''
        }
        ${`export {${uniqueNamedExports.join(',')}} from '${normalizedFileLoc}';`}
      `;
      return result;
    },
  };
}<|MERGE_RESOLUTION|>--- conflicted
+++ resolved
@@ -4,13 +4,8 @@
 import {VM as VM2} from 'vm2';
 import {Plugin} from 'rollup';
 import {InstallTarget, AbstractLogger} from '../types';
-<<<<<<< HEAD
 import {getWebDependencyName, isTruthy} from '../util.js';
-
 // Use CJS intentionally here! ESM interface is async but CJS is sync, and this file is sync
-=======
-import {getWebDependencyName} from '../util.js';
->>>>>>> 7d747a04
 const {parse} = require('cjs-module-lexer');
 
 /**

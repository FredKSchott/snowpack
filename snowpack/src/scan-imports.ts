--- conflicted
+++ resolved
@@ -257,13 +257,8 @@
   const getLoadedFiles = async (filePath: string): Promise<SnowpackSourceFile | null> =>
     loadFileQueue.add(async () => {
       return {
-<<<<<<< HEAD
         baseExt: getExtension(filePath),
-=======
-        baseExt,
-        expandedExt,
         root: config.root,
->>>>>>> 08f3818d
         locOnDisk: filePath,
         contents: await readFile(url.pathToFileURL(filePath)),
       };

--- conflicted
+++ resolved
@@ -606,11 +606,7 @@
       : require.resolve(config.extends, {paths: [process.cwd()]});
     const extendResult = loadConfig(extendConfigLoc);
     if (!extendResult) {
-<<<<<<< HEAD
-      handleConfigError(`Could not locate Snowpack config at ${extendConfigLoc}`);
-=======
       handleConfigError(`Could not locate "extends" config at ${extendConfigLoc}`);
->>>>>>> 28be1890
       process.exit(1);
     }
     extendConfig = extendResult.config;

import buildScriptPlugin from '@snowpack/plugin-build-script';
import runScriptPlugin from '@snowpack/plugin-run-script';
import {cosmiconfigSync} from 'cosmiconfig';
import {all as merge} from 'deepmerge';
import fs from 'fs';
import http from 'http';
import {validate, ValidatorResult} from 'jsonschema';
import path from 'path';
import yargs from 'yargs-parser';
import {logger} from './logger';
import srcFileExtensionMapping from './build/src-file-extension-mapping';
import {esbuildPlugin} from './plugins/plugin-esbuild';
import {
  CLIFlags,
  DeepPartial,
  PluginLoadOptions,
  PluginOptimizeOptions,
  Proxy,
  ProxyOptions,
  SnowpackConfig,
  SnowpackPlugin,
  LegacySnowpackPlugin,
  PluginLoadResult,
} from './types/snowpack';
import {addLeadingSlash, addTrailingSlash, removeLeadingSlash, removeTrailingSlash} from './util';

const CONFIG_NAME = 'snowpack';
const ALWAYS_EXCLUDE = ['**/node_modules/**/*', '**/.types/**/*'];

// default settings
const DEFAULT_CONFIG: Partial<SnowpackConfig> = {
  exclude: ['__tests__/**/*', '**/*.@(spec|test).*'],
  plugins: [],
  alias: {},
  installOptions: {
    dest: 'web_modules',
    externalPackage: [],
    installTypes: false,
    polyfillNode: false,
    env: {},
    namedExports: [],
    rollup: {
      plugins: [],
      dedupe: [],
    },
  },
  scripts: {},
  devOptions: {
    secure: false,
    hostname: 'localhost',
    port: 8080,
    open: 'default',
    out: 'build',
    fallback: 'index.html',
    hmr: true,
  },
  buildOptions: {
    baseUrl: '/',
    webModulesUrl: '/web_modules',
    clean: false,
    metaDir: '__snowpack__',
    minify: false,
    sourceMaps: false,
    watch: false,
  },
};

const configSchema = {
  type: 'object',
  properties: {
    extends: {type: 'string'},
    install: {type: 'array', items: {type: 'string'}},
    exclude: {type: 'array', items: {type: 'string'}},
    plugins: {type: 'array'},
    webDependencies: {
      type: ['object'],
      additionalProperties: {type: 'string'},
    },
    scripts: {
      type: ['object'],
      additionalProperties: {type: 'string'},
    },
    alias: {
      type: 'object',
      additionalProperties: {type: 'string'},
    },
    devOptions: {
      type: 'object',
      properties: {
        secure: {type: 'boolean'},
        port: {type: 'number'},
        out: {type: 'string'},
        fallback: {type: 'string'},
        bundle: {type: 'boolean'},
        open: {type: 'string'},
        hmr: {type: 'boolean'},
      },
    },
    installOptions: {
      type: 'object',
      properties: {
        dest: {type: 'string'},
        externalPackage: {type: 'array', items: {type: 'string'}},
        treeshake: {type: 'boolean'},
        installTypes: {type: 'boolean'},
        polyfillNode: {type: 'boolean'},
        sourceMap: {oneOf: [{type: 'boolean'}, {type: 'string'}]},
        alias: {
          type: 'object',
          additionalProperties: {type: 'string'},
        },
        env: {
          type: 'object',
          additionalProperties: {
            oneOf: [
              {id: 'EnvVarString', type: 'string'},
              {id: 'EnvVarNumber', type: 'number'},
              {id: 'EnvVarTrue', type: 'boolean', enum: [true]},
            ],
          },
        },
        rollup: {
          type: 'object',
          properties: {
            plugins: {type: 'array', items: {type: 'object'}},
            dedupe: {
              type: 'array',
              items: {type: 'string'},
            },
          },
        },
      },
    },
    buildOptions: {
      type: ['object'],
      properties: {
        baseUrl: {type: 'string'},
        clean: {type: 'boolean'},
        metaDir: {type: 'string'},
        minify: {type: 'boolean'},
        sourceMaps: {type: 'boolean'},
        watch: {type: 'boolean'},
      },
    },
    proxy: {
      type: 'object',
    },
  },
};

/**
 * Convert CLI flags to an incomplete Snowpack config representation.
 * We need to be careful about setting properties here if the flag value
 * is undefined, since the deep merge strategy would then overwrite good
 * defaults with 'undefined'.
 */
function expandCliFlags(flags: CLIFlags): DeepPartial<SnowpackConfig> {
  const result = {
    installOptions: {} as any,
    devOptions: {} as any,
    buildOptions: {} as any,
  };
  const {help, version, reload, config, ...relevantFlags} = flags;

  const CLI_ONLY_FLAGS = ['quiet', 'verbose'];

  for (const [flag, val] of Object.entries(relevantFlags)) {
    if (flag === '_' || flag.includes('-')) {
      continue;
    }
    if (configSchema.properties[flag]) {
      result[flag] = val;
      continue;
    }
    if (configSchema.properties.installOptions.properties[flag]) {
      result.installOptions[flag] = val;
      continue;
    }
    if (configSchema.properties.devOptions.properties[flag]) {
      result.devOptions[flag] = val;
      continue;
    }
    if (configSchema.properties.buildOptions.properties[flag]) {
      result.buildOptions[flag] = val;
      continue;
    }
    if (CLI_ONLY_FLAGS.includes(flag)) {
      continue;
    }
    logger.error(`Unknown CLI flag: "${flag}"`);
    process.exit(1);
  }
  if (result.installOptions.env) {
    result.installOptions.env = result.installOptions.env.reduce((acc, id) => {
      const index = id.indexOf('=');
      const [key, val] = index > 0 ? [id.substr(0, index), id.substr(index + 1)] : [id, true];
      acc[key] = val;
      return acc;
    }, {});
  }
  return result;
}

/** ensure extensions all have preceding dots */
function parseScript(script: string): {scriptType: string; input: string[]; output: string[]} {
  const [scriptType, extMatch] = script.toLowerCase().split(':');
  const [inputMatch, outputMatch] = extMatch ? extMatch.split('->') : [];
  const cleanInput = [...new Set(inputMatch.split(',').map((ext) => `.${ext}`))];
  let cleanOutput: string[] = [];
  if (outputMatch) {
    cleanOutput = [...new Set(outputMatch.split(',').map((ext) => `.${ext}`))];
  } else if (cleanInput[0] === '.svelte') {
    cleanOutput = ['.js', '.css'];
  } else if (cleanInput[0] === '.vue') {
    cleanOutput = ['.js', '.css'];
  } else if (cleanInput.length > 0) {
    cleanOutput = Array.from(new Set(cleanInput.map((ext) => srcFileExtensionMapping[ext] || ext)));
  }

  return {
    scriptType,
    input: cleanInput,
    output: cleanOutput,
  };
}

/** load and normalize plugins from config */
function loadPlugins(
  config: SnowpackConfig,
): {
  plugins: SnowpackPlugin[];
  extensionMap: Record<string, string>;
} {
  const plugins: SnowpackPlugin[] = [];

  function execPluginFactory(pluginFactory: any, pluginOptions?: any): SnowpackPlugin {
    let plugin: SnowpackPlugin | null = null;
    plugin = pluginFactory(config, pluginOptions) as SnowpackPlugin;
    return plugin;
  }

  function loadPluginFromScript(specifier: string): SnowpackPlugin | undefined {
    try {
      const pluginLoc = require.resolve(specifier, {paths: [process.cwd()]});
      return execPluginFactory(require(pluginLoc)); // no plugin options to load because we’re loading from a string
    } catch (err) {
      // ignore
    }
  }

  function loadPluginFromConfig(name: string, options?: any): SnowpackPlugin {
    const pluginLoc = require.resolve(name, {paths: [process.cwd()]});
    const pluginRef = require(pluginLoc);
    let plugin: SnowpackPlugin & LegacySnowpackPlugin;
    try {
      plugin = typeof pluginRef.default === 'function' ? pluginRef.default : pluginRef;
      if (typeof plugin !== 'function') logger.error(`plugin ${name} doesn’t return function`);
      plugin = execPluginFactory(plugin, options) as SnowpackPlugin & LegacySnowpackPlugin;
    } catch (err) {
      logger.error(err.toString() || err);
      throw err;
    }
    plugin.name = plugin.name || name;

    // Legacy support: Map the new load() interface to the old build() interface
    const {build, bundle} = plugin;
    if (build) {
      plugin.load = async (options: PluginLoadOptions) => {
        const result = await build({
          ...options,
          contents: fs.readFileSync(options.filePath, 'utf-8'),
        }).catch((err) => {
          logger.error(
            `[${plugin.name}] There was a problem running this older plugin. Please update the plugin to the latest version.`,
          );
          throw err;
        });
        if (!result) {
          return null;
        }
        if (result.resources) {
          return {
            '.js': result.result,
            '.css': result.resources.css,
          };
        }
        return result.result;
      };
    }
    // Legacy support: Map the new optimize() interface to the old bundle() interface
    if (bundle) {
      plugin.optimize = async (options: PluginOptimizeOptions) => {
        return bundle({
          srcDirectory: options.buildDirectory,
          destDirectory: options.buildDirectory,
          // @ts-ignore internal API only
          log: options.log,
          // It turns out, this was more or less broken (included all files, not just JS).
          // Confirmed no plugins are using this now, so safe to use an empty array.
          jsFilePaths: [],
        }).catch((err) => {
          logger.error(
            `[${plugin.name}] There was a problem running this older plugin. Please update the plugin to the latest version.`,
          );
          throw err;
        });
      };
    }
    if (
      !plugin.resolve &&
      plugin.defaultBuildScript &&
      plugin.defaultBuildScript.startsWith('build:')
    ) {
      const {input, output} = parseScript(plugin.defaultBuildScript);
      plugin.resolve = {input, output};
    } else if (plugin.resolve) {
      const {input, output} = plugin.resolve;
      plugin.resolve = {input, output};
    }

    validatePlugin(plugin);
    return plugin;
  }

  // 1. require & load config.scripts
  // TODO: deprecate scripts and move out of this function
  Object.entries(config.scripts).forEach(([target, cmd]) => {
    const {scriptType, input, output} = parseScript(target);
    if ((config.plugins as any).some((p) => (Array.isArray(p) ? p[0] : p) === cmd)) {
      handleConfigError(
        `[${cmd}]: loaded in both \`scripts\` and \`plugins\`. Please choose one (preferably \`plugins\`).`,
      );
    }

    switch (scriptType) {
      case 'run': {
        if (target.endsWith('::watch')) {
          break;
        }
        const watchCmd = config.scripts[target + '::watch'];
        plugins.push(execPluginFactory(runScriptPlugin, {cmd, watch: watchCmd || cmd}));
        break;
      }

      case 'build': {
        plugins.push(execPluginFactory(buildScriptPlugin, {input, output, cmd}));
        break;
      }

      case 'bundle': {
        plugins.push(loadPluginFromScript(cmd)!);
        break;
      }
    }
  });

  // 2. config.plugins
  config.plugins.forEach((ref) => {
    const pluginName = Array.isArray(ref) ? ref[0] : ref;
    const pluginOptions = Array.isArray(ref) ? ref[1] : {};
    const plugin = loadPluginFromConfig(pluginName, pluginOptions);
    logger.debug(`loaded plugin: ${pluginName}`);
    plugins.push(plugin);
  });

  // add internal JS handler plugin if none specified
  const needsDefaultPlugin = new Set(['.mjs', '.jsx', '.ts', '.tsx']);
  plugins
    .filter(({resolve}) => !!resolve)
    .reduce((arr, a) => arr.concat(a.resolve!.input), [] as string[])
    .forEach((ext) => needsDefaultPlugin.delete(ext));
  if (needsDefaultPlugin.size > 0) {
    plugins.unshift(execPluginFactory(esbuildPlugin, {input: [...needsDefaultPlugin]}));
  }

  const extensionMap = plugins.reduce((map, {resolve}) => {
    if (resolve) {
      for (const inputExt of resolve.input) {
        map[inputExt] = resolve.output[0];
      }
    }
    return map;
  }, {} as Record<string, string>);

  return {
    plugins,
    extensionMap,
  };
}

/**
 * Convert deprecated proxy scripts to
 * FUTURE: Remove this on next major release
 */
function handleLegacyProxyScripts(config: any) {
  for (const scriptId in config.scripts as any) {
    if (!scriptId.startsWith('proxy:')) {
      continue;
    }
    const cmdArr = config.scripts[scriptId]!.split(/\s+/);
    if (cmdArr[0] !== 'proxy') {
      handleConfigError(`scripts[${scriptId}] must use the proxy command`);
    }
    cmdArr.shift();
    const {to, _} = yargs(cmdArr);
    if (_.length !== 1) {
      handleConfigError(
        `scripts[${scriptId}] must use the format: "proxy http://SOME.URL --to /PATH"`,
      );
    }
    if (to && to[0] !== '/') {
      handleConfigError(
        `scripts[${scriptId}]: "--to ${to}" must be a URL path, and start with a "/"`,
      );
    }
    const {toUrl, fromUrl} = {fromUrl: _[0], toUrl: to};
    if (config.proxy[toUrl]) {
      handleConfigError(`scripts[${scriptId}]: Cannot overwrite proxy[${toUrl}].`);
    }
    (config.proxy as any)[toUrl] = fromUrl;
    delete config.scripts[scriptId];
  }
  return config;
}

type RawProxies = Record<string, string | ProxyOptions>;
function normalizeProxies(proxies: RawProxies): Proxy[] {
  return Object.entries(proxies).map(([pathPrefix, options]) => {
    if (typeof options !== 'string') {
      return [
        pathPrefix,
        {
          //@ts-ignore - Seems to be a strange 3.9.x bug
          on: {},
          ...options,
        },
      ];
    }
    return [
      pathPrefix,
      {
        on: {
          proxyReq: (proxyReq: http.ClientRequest, req: http.IncomingMessage) => {
            const proxyPath = proxyReq.path.split(req.url!)[0];
            proxyReq.path = proxyPath + req.url!.replace(pathPrefix, '');
          },
        },
        target: options,
        changeOrigin: true,
        secure: false,
      },
    ];
  });
}

function normalizeMount(config: SnowpackConfig) {
  const mountedDirs: Record<string, string> = config.mount || {};
  for (const [target, cmd] of Object.entries(config.scripts)) {
    if (target.startsWith('mount:')) {
      const cmdArr = cmd.split(/\s+/);
      if (cmdArr[0] !== 'mount') {
        handleConfigError(`scripts[${target}] must use the mount command`);
      }
      cmdArr.shift();
      const {to, _} = yargs(cmdArr);
      if (_.length !== 1) {
        handleConfigError(`scripts[${target}] must use the format: "mount dir [--to /PATH]"`);
      }
      if (target === 'mount:web_modules') {
        config.buildOptions.webModulesUrl = to;
      } else {
        mountedDirs[cmdArr[0]] = to || `/${cmdArr[0]}`;
      }
    }
  }
  for (const [mountDir, mountUrl] of Object.entries(mountedDirs)) {
    const fromDisk = path.posix.normalize(mountDir + '/');
    delete mountedDirs[mountDir];
    mountedDirs[fromDisk] = mountUrl;
    if (mountUrl[0] !== '/') {
      handleConfigError(
        `mount[${mountDir}]: Value "${mountUrl}" must be a URL path, and start with a "/"`,
      );
    }
  }
  // if no mounted directories, mount the root directory to the base URL
  if (!Object.keys(mountedDirs).length) {
    mountedDirs['.'] = '/';
  }
  return mountedDirs;
}

function normalizeAlias(config: SnowpackConfig, createMountAlias: boolean) {
  const cwd = process.cwd();
  const cleanAlias: Record<string, string> = config.alias || {};
  if (createMountAlias) {
    for (const mountDir of Object.keys(config.mount)) {
      if (mountDir !== '.') {
        cleanAlias[addTrailingSlash(mountDir)] = addTrailingSlash(`./${mountDir}`);
      }
    }
  }
  for (const [target, replacement] of Object.entries(config.alias)) {
    if (
      replacement === '.' ||
      replacement === '..' ||
      replacement.startsWith('./') ||
      replacement.startsWith('../') ||
      replacement.startsWith('/')
    ) {
      delete cleanAlias[target];
      cleanAlias[addTrailingSlash(target)] = addTrailingSlash(path.resolve(cwd, replacement));
    }
  }
  return cleanAlias;
}

/** resolve --dest relative to cwd, etc. */
function normalizeConfig(config: SnowpackConfig): SnowpackConfig {
  const cwd = process.cwd();
  config.knownEntrypoints = (config as any).install || [];
  config.installOptions.dest = path.resolve(cwd, config.installOptions.dest);
  config.devOptions.out = path.resolve(cwd, config.devOptions.out);
  config.exclude = Array.from(
    new Set([...ALWAYS_EXCLUDE, `${config.devOptions.out}/**/*`, ...config.exclude]),
  );

  if (!config.proxy) {
    config.proxy = {} as any;
  }

  // normalize config URL/path values
  config.buildOptions.baseUrl = addTrailingSlash(config.buildOptions.baseUrl);
  config.buildOptions.webModulesUrl = addLeadingSlash(config.buildOptions.webModulesUrl);
  config.buildOptions.metaDir = removeLeadingSlash(
    removeTrailingSlash(config.buildOptions.metaDir),
  );

  const isLegacyMountConfig = !config.mount;
  config = handleLegacyProxyScripts(config);
  config.proxy = normalizeProxies(config.proxy as any);
  config.mount = normalizeMount(config);
  config.alias = normalizeAlias(config, isLegacyMountConfig);

  // new pipeline
  const {plugins, extensionMap} = loadPlugins(config);
  config.plugins = plugins;
  config._extensionMap = extensionMap;

  // If any plugins defined knownEntrypoints, add them here
  for (const {knownEntrypoints} of config.plugins) {
    if (knownEntrypoints) {
      config.knownEntrypoints = config.knownEntrypoints.concat(knownEntrypoints);
    }
  }

  // warn for minify: true
  if (config.buildOptions.minify) {
    logger.warn(
      '[snowpack] buildOptions.minify is deprecated. Please install @snowpack/plugin-optimize instead: https://github.com/pikapkg/snowpack/tree/master/plugins/plugin-optimize',
    );
  }

  plugins.forEach((plugin) => {
    if (plugin.config) {
      plugin.config(config);
    }
  });

  return config;
}

function handleConfigError(msg: string) {
  logger.error(msg);
  process.exit(1);
}

function handleValidationErrors(filepath: string, errors: {toString: () => string}[]) {
  logger.error(`! ${filepath || 'Configuration error'}
${errors.map((err) => `    - ${err.toString()}`).join('\n')}
    See https://www.snowpack.dev/#configuration for more info.`);
  process.exit(1);
}

function handleDeprecatedConfigError(mainMsg: string, ...msgs: string[]) {
  logger.error(`${mainMsg}
${msgs.join('\n')}
See https://www.snowpack.dev/#configuration for more info.`);
  process.exit(1);
}

function validateConfigAgainstV1(rawConfig: any, cliFlags: any) {
  // Moved!
  if (rawConfig.dedupe || cliFlags.dedupe) {
    handleDeprecatedConfigError(
      '[Snowpack v1 -> v2] `dedupe` is now `installOptions.rollup.dedupe`.',
    );
  }
  if (rawConfig.namedExports) {
    handleDeprecatedConfigError(
      '[Snowpack v1 -> v2] `rollup.namedExports` is no longer required. See also: installOptions.namedExports',
    );
  }
  if (rawConfig.installOptions?.rollup?.namedExports) {
    delete rawConfig.installOptions.rollup.namedExports;
    logger.error(
      '[Snowpack v2.3.0] `rollup.namedExports` is no longer required. See also: installOptions.namedExports',
    );
  }
  if (rawConfig.rollup) {
    handleDeprecatedConfigError(
      '[Snowpack v1 -> v2] top-level `rollup` config is now `installOptions.rollup`.',
    );
  }
  if (rawConfig.installOptions?.include || cliFlags.include) {
    handleDeprecatedConfigError(
      '[Snowpack v1 -> v2] `installOptions.include` is now handled via "mount" build scripts!',
    );
  }
  if (rawConfig.installOptions?.exclude) {
    handleDeprecatedConfigError('[Snowpack v1 -> v2] `installOptions.exclude` is now `exclude`.');
  }
  if (Array.isArray(rawConfig.webDependencies)) {
    handleDeprecatedConfigError(
      '[Snowpack v1 -> v2] The `webDependencies` array is now `install`.',
    );
  }
  if (rawConfig.knownEntrypoints) {
    handleDeprecatedConfigError('[Snowpack v1 -> v2] `knownEntrypoints` is now `install`.');
  }
  if (rawConfig.entrypoints) {
    handleDeprecatedConfigError('[Snowpack v1 -> v2] `entrypoints` is now `install`.');
  }
  if (rawConfig.include) {
    handleDeprecatedConfigError(
      '[Snowpack v1 -> v2] All files are now included by default. "include" config is safe to remove.',
      'Whitelist & include specific folders via "mount" build scripts.',
    );
  }
  // Replaced!
  if (rawConfig.source || cliFlags.source) {
    handleDeprecatedConfigError(
      '[Snowpack v1 -> v2] `source` is now detected automatically, this config is safe to remove.',
    );
  }
  if (rawConfig.stat || cliFlags.stat) {
    handleDeprecatedConfigError(
      '[Snowpack v1 -> v2] `stat` is now the default output, this config is safe to remove.',
    );
  }
  if (
    rawConfig.scripts &&
    Object.keys(rawConfig.scripts).filter((k) => k.startsWith('lintall')).length > 0
  ) {
    handleDeprecatedConfigError(
      '[Snowpack v1 -> v2] `scripts["lintall:..."]` has been renamed to scripts["run:..."]',
    );
  }
  if (
    rawConfig.scripts &&
    Object.keys(rawConfig.scripts).filter((k) => k.startsWith('plugin:`')).length > 0
  ) {
    handleDeprecatedConfigError(
      '[Snowpack v1 -> v2] `scripts["plugin:..."]` have been renamed to scripts["build:..."].',
    );
  }
  // Removed!
  if (rawConfig.devOptions?.dist) {
    handleDeprecatedConfigError(
      '[Snowpack v1 -> v2] `devOptions.dist` is no longer required. This config is safe to remove.',
      `If you'd still like to host your src/ directory at the "/_dist/*" URL, create a mount script:',
      '    {"scripts": {"mount:src": "mount src --to /_dist_"}} `,
    );
  }
  if (rawConfig.hash || cliFlags.hash) {
    handleDeprecatedConfigError(
      '[Snowpack v1 -> v2] `installOptions.hash` has been replaced by `snowpack build`.',
    );
  }
  if (rawConfig.installOptions?.nomodule || cliFlags.nomodule) {
    handleDeprecatedConfigError(
      '[Snowpack v1 -> v2] `installOptions.nomodule` has been replaced by `snowpack build`.',
    );
  }
  if (rawConfig.installOptions?.nomoduleOutput || cliFlags.nomoduleOutput) {
    handleDeprecatedConfigError(
      '[Snowpack v1 -> v2] `installOptions.nomoduleOutput` has been replaced by `snowpack build`.',
    );
  }
  if (rawConfig.installOptions?.babel || cliFlags.babel) {
    handleDeprecatedConfigError(
      '[Snowpack v1 -> v2] `installOptions.babel` has been replaced by `snowpack build`.',
    );
  }
  if (rawConfig.installOptions?.optimize) {
    handleDeprecatedConfigError(
      '[Snowpack v1 -> v2] `installOptions.optimize` has been replaced by `snowpack build` minification.',
    );
  }
  if (rawConfig.installOptions?.strict || cliFlags.strict) {
    handleDeprecatedConfigError(
      '[Snowpack v1 -> v2] `installOptions.strict` is no longer supported.',
    );
  }
  if (rawConfig.installOptions?.alias) {
    handleDeprecatedConfigError(
      '[New in v2.7] `installOptions.alias` has been moved to a top-level `alias` config. (https://snowpack.dev#all-config-options)',
    );
  }
}

function validatePlugin(plugin: SnowpackPlugin) {
  const pluginName = plugin.name;
  if (plugin.resolve && !plugin.load) {
    handleConfigError(`[${pluginName}] "resolve" config found but "load()" method missing.`);
  }
  if (!plugin.resolve && plugin.load) {
    handleConfigError(`[${pluginName}] "load" method found but "resolve()" config missing.`);
  }
  if (plugin.resolve && !Array.isArray(plugin.resolve.input)) {
    handleConfigError(
      `[${pluginName}] "resolve.input" should be an array of input file extensions.`,
    );
  }
  if (plugin.resolve && !Array.isArray(plugin.resolve.output)) {
    handleConfigError(
      `[${pluginName}] "resolve.output" should be an array of output file extensions.`,
    );
  }
}

export function validatePluginLoadResult(
  plugin: SnowpackPlugin,
  result: PluginLoadResult | void | undefined | null,
) {
  const pluginName = plugin.name;
  if (!result) {
    return;
  }
  const isValidSingleResultType = typeof result === 'string' || Buffer.isBuffer(result);
  if (isValidSingleResultType && plugin.resolve!.output.length !== 1) {
    handleConfigError(
      `[plugin=${pluginName}] "load()" returned a string, but "resolve.output" contains multiple possible outputs. If multiple outputs are expected, the object return format is required.`,
    );
  }
  const unexpectedOutput =
    typeof result === 'object' &&
    Object.keys(result).find((fileExt) => !plugin.resolve!.output.includes(fileExt));
  if (unexpectedOutput) {
    handleConfigError(
      `[plugin=${pluginName}] "load()" returned entry "${unexpectedOutput}" not found in "resolve.output": ${
        plugin.resolve!.output
      }`,
    );
  }
}

export function createConfiguration(
  config: Partial<SnowpackConfig>,
): [ValidatorResult['errors'], undefined] | [null, SnowpackConfig] {
  const {errors: validationErrors} = validate(config, configSchema, {
    propertyName: CONFIG_NAME,
    allowUnknownAttributes: false,
  });
  if (validationErrors.length > 0) {
    return [validationErrors, undefined];
  }
  const mergedConfig = merge<SnowpackConfig>([DEFAULT_CONFIG, config]);
  return [null, normalizeConfig(mergedConfig)];
}

export function loadAndValidateConfig(flags: CLIFlags, pkgManifest: any): SnowpackConfig {
  const explorerSync = cosmiconfigSync(CONFIG_NAME, {
    // only support these 4 types of config for now
    searchPlaces: [
      'package.json',
      'snowpack.config.cjs',
      'snowpack.config.js',
      'snowpack.config.json',
    ],
    // don't support crawling up the folder tree:
    stopDir: path.dirname(process.cwd()),
  });

  let result;
  // if user specified --config path, load that
  if (flags.config) {
    result = explorerSync.load(path.resolve(process.cwd(), flags.config));
    if (!result) {
      handleConfigError(`Could not locate Snowpack config at ${flags.config}`);
    }
  }

  // If no config was found above, search for one.
  result = result || explorerSync.search();

  // If still no config found, assume none exists and use the default config.
  if (!result || !result.config || result.isEmpty) {
    result = {config: {...DEFAULT_CONFIG}};
  }

  // validate against schema; throw helpful user if invalid
  const config: SnowpackConfig = result.config;
  validateConfigAgainstV1(config, flags);
  const cliConfig = expandCliFlags(flags);

  let extendConfig: SnowpackConfig = {} as SnowpackConfig;
  if (config.extends) {
    const extendConfigLoc = config.extends.startsWith('.')
      ? path.resolve(path.dirname(result.filepath), config.extends)
      : require.resolve(config.extends, {paths: [process.cwd()]});
    const extendResult = explorerSync.load(extendConfigLoc);
    if (!extendResult) {
      handleConfigError(`Could not locate Snowpack config at ${flags.config}`);
      process.exit(1);
    }
    extendConfig = extendResult.config;
    const extendValidation = validate(extendConfig, configSchema, {
      allowUnknownAttributes: false,
      propertyName: CONFIG_NAME,
    });
    if (extendValidation.errors && extendValidation.errors.length > 0) {
      handleValidationErrors(result.filepath, extendValidation.errors);
      process.exit(1);
    }
    if (extendConfig.plugins) {
      const extendConfigDir = path.dirname(extendConfigLoc);
      extendConfig.plugins = extendConfig.plugins.map((plugin) => {
        const name = Array.isArray(plugin) ? plugin[0] : plugin;
        const absName = path.isAbsolute(name)
          ? name
          : require.resolve(name, {paths: [extendConfigDir]});
        if (Array.isArray(plugin)) {
          plugin.splice(0, 1, absName);
          return plugin;
        }
        return absName;
      });
    }
  }
  // if valid, apply config over defaults
  const mergedConfig = merge<SnowpackConfig>([
    pkgManifest.homepage ? {buildOptions: {baseUrl: pkgManifest.homepage}} : {},
    extendConfig,
    {webDependencies: pkgManifest.webDependencies},
    config,
    cliConfig as any,
  ]);
  for (const webDependencyName of Object.keys(mergedConfig.webDependencies || {})) {
    if (pkgManifest.dependencies && pkgManifest.dependencies[webDependencyName]) {
      handleConfigError(
        `"${webDependencyName}" is included in "webDependencies". Please remove it from your package.json "dependencies" config.`,
      );
    }
    if (pkgManifest.devDependencies && pkgManifest.devDependencies[webDependencyName]) {
      handleConfigError(
        `"${webDependencyName}" is included in "webDependencies". Please remove it from your package.json "devDependencies" config.`,
      );
    }
  }

  const [validationErrors, configResult] = createConfiguration(mergedConfig);
  if (validationErrors) {
    handleValidationErrors(result.filepath, validationErrors);
    process.exit(1);
  }
  return configResult!;
<<<<<<< HEAD
}

export function removeLeadingSlash(path: string) {
  return path.replace(/^[/\\]+/, '');
}

export function removeTrailingSlash(path: string) {
  return path.replace(/[/\\]+$/, '');
}

export function addLeadingSlash(path: string) {
  return path.replace(/^\/?/, '/');
}

export function addTrailingSlash(path: string) {
  return path.replace(/\/+$/, '/');
=======
>>>>>>> e5dfccc2
}<|MERGE_RESOLUTION|>--- conflicted
+++ resolved
@@ -865,23 +865,4 @@
     process.exit(1);
   }
   return configResult!;
-<<<<<<< HEAD
-}
-
-export function removeLeadingSlash(path: string) {
-  return path.replace(/^[/\\]+/, '');
-}
-
-export function removeTrailingSlash(path: string) {
-  return path.replace(/[/\\]+$/, '');
-}
-
-export function addLeadingSlash(path: string) {
-  return path.replace(/^\/?/, '/');
-}
-
-export function addTrailingSlash(path: string) {
-  return path.replace(/\/+$/, '/');
-=======
->>>>>>> e5dfccc2
 }
import type HttpProxy from 'http-proxy';
import type {InstallOptions} from 'esmpkg';

export type DeepPartial<T> = {
  [P in keyof T]?: T[P] extends Array<infer U>
    ? Array<DeepPartial<U>>
    : T[P] extends ReadonlyArray<infer U>
    ? ReadonlyArray<DeepPartial<U>>
    : DeepPartial<T[P]>;
};

<<<<<<< HEAD
export type SnowpackBuiltFile = {code: string | Buffer; map?: string};
=======
export type EnvVarReplacements = Record<string, string | number | true>;

export type SnowpackBuiltFile = {
  code: string | Buffer;
  map?: string;
};
>>>>>>> 11c0eb52
export type SnowpackBuildMap = Record<string, SnowpackBuiltFile>;

/** Standard file interface */
export interface SnowpackSourceFile<Type = string | Buffer> {
  /** base extension (e.g. `.js`) */
  baseExt: string;
  /** file contents */
  contents: Type;
  /** expanded extension (e.g. `.proxy.js` or `.module.css`) */
  expandedExt: string;
  /** if no location on disk, assume this exists in memory */
  locOnDisk: string;
}

export interface PluginLoadOptions {
  filePath: string;
  fileExt: string;
  isDev: boolean;
  isHmrEnabled: boolean;
}

export interface PluginTransformOptions {
  id: string;
  fileExt: string;
  contents: string | Buffer;
  isDev: boolean;
  isHmrEnabled: boolean;
}

export interface PluginRunOptions {
  isDev: boolean;
  isHmrEnabled: boolean;
}

/** map of extensions -> code (e.g. { ".js": "[code]", ".css": "[code]" }) */
export type PluginLoadResult = string | SnowpackBuildMap;

export interface PluginOptimizeOptions {
  buildDirectory: string;
}

export interface SnowpackPlugin {
  /** name of the plugin */
  name: string;
  /** Tell Snowpack how the load() function will resolve files. */
  resolve?: {
    /**
       file extensions that this load function takes as input (e.g. [".jsx",
       ".js", …])
     */
    input: string[];
    /**
       file extensions that this load function outputs (e.g. [".js", ".css"])
     */
    output: string[];
  };
  /** load a file that matches resolve.input */
  load?(options: PluginLoadOptions): Promise<PluginLoadResult | null | undefined | void>;
  /** transform a file that matches resolve.input */
  transform?(options: PluginTransformOptions): Promise<string | null | undefined | void>;
  /** runs a command, unrelated to file building (e.g. TypeScript, ESLint) */
  run?(options: PluginRunOptions): Promise<unknown>;
  /** optimize the entire built application */
  optimize?(options: PluginOptimizeOptions): Promise<void>;
  /** cleanup any long-running instances/services before exiting.  */
  cleanup?(): void | Promise<void>;
  /** Known dependencies that should be installed */
  knownEntrypoints?: string[];
  /** read and modify the Snowpack config object */
  config?(snowpackConfig: SnowpackConfig): void;
}

export interface LegacySnowpackPlugin {
  defaultBuildScript: string;
  build?(options: PluginLoadOptions & {contents: string | Buffer}): Promise<any>;
  bundle?(options: {
    srcDirectory: string;
    destDirectory: string;
    jsFilePaths: string[];
  }): Promise<any>;
}

/** Snowpack Build Plugin type */
export type SnowpackPluginFactory<PluginOptions = object> = (
  snowpackConfig: SnowpackConfig,
  pluginOptions?: PluginOptions,
) => SnowpackPlugin;

export type ProxyOptions = HttpProxy.ServerOptions & {
  // Custom on: {} event handlers
  on: Record<string, Function>;
};
export type Proxy = [string, ProxyOptions];

// interface this library uses internally
export interface SnowpackConfig {
  install: string[];
  extends?: string;
  exclude: string[];
  knownEntrypoints: string[];
  webDependencies?: {[packageName: string]: string};
  proxy: Proxy[];
  mount: Record<string, string>;
  alias: Record<string, string>;
  scripts: Record<string, string>;
  plugins: SnowpackPlugin[];
  devOptions: {
    secure: boolean;
    hostname: string;
    port: number;
    out: string;
    fallback: string;
    open: string;
    hmr?: boolean;
    hmrDelay: number;
  };
<<<<<<< HEAD
  installOptions: InstallOptions;
=======
  installOptions: {
    dest: string;
    env: EnvVarReplacements;
    treeshake?: boolean;
    installTypes: boolean;
    polyfillNode: boolean;
    sourceMap?: boolean | 'inline';
    externalPackage: string[];
    namedExports: string[];
    rollup: {
      plugins: RollupPlugin[]; // for simplicity, only Rollup plugins are
      // supported for now
      dedupe?: string[];
    };
  };
>>>>>>> 11c0eb52
  buildOptions: {
    baseUrl: string;
    webModulesUrl: string;
    clean: boolean;
    metaDir: string;
    minify: boolean;
    sourceMaps: boolean;
    watch: boolean;
  };
  _extensionMap: Record<string, string>;
}

export interface CLIFlags extends Omit<InstallOptions, 'env'> {
  help?: boolean; // display help text
  version?: boolean; // display Snowpack version
  reload?: boolean;
  config?: string; // manual path to config file
  env?: string[]; // env vars
  open?: string[];
  secure?: boolean;
  verbose?: boolean;
  quiet?: boolean;
}

export interface ImportMap {
  imports: {[packageName: string]: string};
}

export interface CommandOptions {
  cwd: string;
  config: SnowpackConfig;
  lockfile: ImportMap | null;
  pkgManifest: any;
}

export type LoggerLevel = 'debug' | 'info' | 'warn' | 'error' | 'silent'; // same as Pino
export type LoggerEvent = 'debug' | 'info' | 'warn' | 'error';
export interface LoggerOptions {
  /** (optional) change name at beginning of line */
  name?: string;
}<|MERGE_RESOLUTION|>--- conflicted
+++ resolved
@@ -9,17 +9,10 @@
     : DeepPartial<T[P]>;
 };
 
-<<<<<<< HEAD
-export type SnowpackBuiltFile = {code: string | Buffer; map?: string};
-=======
-export type EnvVarReplacements = Record<string, string | number | true>;
-
 export type SnowpackBuiltFile = {
   code: string | Buffer;
   map?: string;
 };
->>>>>>> 11c0eb52
-export type SnowpackBuildMap = Record<string, SnowpackBuiltFile>;
 
 /** Standard file interface */
 export interface SnowpackSourceFile<Type = string | Buffer> {
@@ -135,25 +128,7 @@
     hmr?: boolean;
     hmrDelay: number;
   };
-<<<<<<< HEAD
   installOptions: InstallOptions;
-=======
-  installOptions: {
-    dest: string;
-    env: EnvVarReplacements;
-    treeshake?: boolean;
-    installTypes: boolean;
-    polyfillNode: boolean;
-    sourceMap?: boolean | 'inline';
-    externalPackage: string[];
-    namedExports: string[];
-    rollup: {
-      plugins: RollupPlugin[]; // for simplicity, only Rollup plugins are
-      // supported for now
-      dedupe?: string[];
-    };
-  };
->>>>>>> 11c0eb52
   buildOptions: {
     baseUrl: string;
     webModulesUrl: string;

--- conflicted
+++ resolved
@@ -1,10 +1,6 @@
 import type HttpProxy from 'http-proxy';
-<<<<<<< HEAD
 import type * as http from 'http';
-import {Plugin as RollupPlugin} from 'rollup';
-=======
 import type {InstallOptions} from 'esinstall';
->>>>>>> 7266ca74
 
 export type DeepPartial<T> = {
   [P in keyof T]?: T[P] extends Array<infer U>
@@ -133,11 +129,8 @@
     fallback: string;
     open: string;
     hmr?: boolean;
-<<<<<<< HEAD
     middleware?: (req: http.IncomingMessage, res: http.ServerResponse, next: () => void) => unknown;
-=======
     hmrDelay: number;
->>>>>>> 7266ca74
   };
   installOptions: InstallOptions;
   buildOptions: {

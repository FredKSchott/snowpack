--- conflicted
+++ resolved
@@ -128,12 +128,8 @@
     out: string;
     fallback: string;
     open: string;
-<<<<<<< HEAD
-    hmr: boolean;
+    hmr?: boolean;
     hmrDelay: number;
-=======
-    hmr?: boolean;
->>>>>>> 9b7ad5cc
   };
   installOptions: {
     dest: string;

import type CSSModuleLoader from 'css-modules-loader-core';
import path from 'path';
import {SnowpackConfig} from '../types/snowpack';
<<<<<<< HEAD
import {getExt} from '../util';
import {addTrailingSlash} from '../config';
=======
import {getExt, URL_HAS_PROTOCOL_REGEX} from '../util';
import {logger} from '../logger';
>>>>>>> 9496788e

const CLOSING_BODY_TAG = /<\s*\/\s*body\s*>/gi;

export function getMetaUrlPath(urlPath: string, isDev: boolean, config: SnowpackConfig): string {
  let {baseUrl, metaDir} = config.buildOptions || {};
  if (isDev) {
    return path.posix.normalize(path.posix.join('/', metaDir, urlPath));
  }
  return addTrailingSlash(baseUrl) + path.posix.normalize(path.posix.join(metaDir, urlPath));
}

export function wrapImportMeta({
  code,
  hmr,
  env,
  isDev,
  config,
}: {
  code: string;
  hmr: boolean;
  env: boolean;
  isDev: boolean;
  config: SnowpackConfig;
}) {
  if (!code.includes('import.meta')) {
    return code;
  }
  return (
    (hmr
      ? `import * as  __SNOWPACK_HMR__ from '${getMetaUrlPath(
          'hmr.js',
          isDev,
          config,
        )}';\nimport.meta.hot = __SNOWPACK_HMR__.createHotContext(import.meta.url);\n`
      : ``) +
    (env
      ? `import __SNOWPACK_ENV__ from '${getMetaUrlPath(
          'env.js',
          isDev,
          config,
        )}';\nimport.meta.env = __SNOWPACK_ENV__;\n`
      : ``) +
    '\n' +
    code
  );
}

export function wrapHtmlResponse({
  code,
  isDev,
  hmr,
  config,
  mode,
}: {
  code: string;
  isDev: boolean;
  hmr: boolean;
  config: SnowpackConfig;
  mode: 'development' | 'production';
}) {
  // replace %PUBLIC_URL% (along with surrounding slashes, if any)
  code = code.replace(/\/?%PUBLIC_URL%\/?/g, config.buildOptions.baseUrl);

  // replace %MODE%
  code = code.replace(/%MODE%/g, mode);

  const snowpackPublicEnv = getSnowpackPublicEnvVariables();

  code = code.replace(/%SNOWPACK_PUBLIC_.+?%/gi, (match: string) => {
    const envVariableName = match.slice(1, -1);

    if (envVariableName in snowpackPublicEnv) {
      return snowpackPublicEnv[envVariableName] || '';
    }

    logger.warn(`Environment variable "${envVariableName}" is not set`);

    return match;
  });

  if (hmr) {
    const hmrScript = `<script type="module" src="${getMetaUrlPath(
      'hmr.js',
      isDev,
      config,
    )}"></script>`;

    const closingBodyMatch = code.match(CLOSING_BODY_TAG);
    if (closingBodyMatch && closingBodyMatch.length === 1) {
      // if </body> tag (and there’s only one), append before that ends
      code = code.replace(new RegExp(`(${closingBodyMatch[0]})`), `${hmrScript}$1`);
    } else {
      // if no </body> tag (technically not required), or there’s something weird going on (multiple </body> tags), append to end of code
      code += hmrScript;
    }
  }
  return code;
}

function generateJsonImportProxy({
  code,
  hmr,
  isDev,
  config,
}: {
  code: string;
  hmr: boolean;
  isDev: boolean;
  config: SnowpackConfig;
}) {
  const jsonImportProxyCode = `let json = ${JSON.stringify(JSON.parse(code))};
export default json;`;
  return wrapImportMeta({code: jsonImportProxyCode, hmr, env: false, isDev, config});
}

function generateCssImportProxy({
  code,
  hmr,
  isDev,
  config,
}: {
  code: string;
  hmr: boolean;
  isDev: boolean;
  config: SnowpackConfig;
}) {
  const cssImportProxyCode = `${
    hmr
      ? `
import.meta.hot.accept();
import.meta.hot.dispose(() => {
document.head.removeChild(styleEl);
});\n`
      : ''
  }
const code = ${JSON.stringify(code)};

const styleEl = document.createElement("style");
const codeEl = document.createTextNode(code);
styleEl.type = 'text/css';

styleEl.appendChild(codeEl);
document.head.appendChild(styleEl);`;
  return wrapImportMeta({code: cssImportProxyCode, hmr, env: false, isDev, config});
}

let _cssModuleLoader: CSSModuleLoader;
async function generateCssModuleImportProxy({
  url,
  code,
  isDev,
  hmr,
  config,
}: {
  url: string;
  code: string;
  isDev: boolean;
  hmr: boolean;
  config: SnowpackConfig;
}) {
  _cssModuleLoader = _cssModuleLoader || new (require('css-modules-loader-core'))();
  const {injectableSource, exportTokens} = await _cssModuleLoader.load(code, url, undefined, () => {
    throw new Error('Imports in CSS Modules are not yet supported.');
  });
  return `${
    hmr
      ? `
import * as __SNOWPACK_HMR_API__ from '${getMetaUrlPath('hmr.js', isDev, config)}';
import.meta.hot = __SNOWPACK_HMR_API__.createHotContext(import.meta.url);
import.meta.hot.dispose(() => {
  document.head.removeChild(styleEl);
});\n`
      : ``
  }
export let code = ${JSON.stringify(injectableSource)};
let json = ${JSON.stringify(exportTokens)};
export default json;

const styleEl = document.createElement("style");
const codeEl = document.createTextNode(code);
styleEl.type = 'text/css';

styleEl.appendChild(codeEl);
document.head.appendChild(styleEl);`;
}

function generateDefaultImportProxy(url: string) {
  return `export default ${JSON.stringify(url)};`;
}

export async function wrapImportProxy({
  url,
  code,
  isDev,
  hmr,
  config,
}: {
  url: string;
  code: string | Buffer;
  isDev: boolean;
  hmr: boolean;
  config: SnowpackConfig;
}) {
  const {baseExt, expandedExt} = getExt(url);

  if (typeof code === 'string') {
    if (baseExt === '.json') {
      return generateJsonImportProxy({code, hmr, isDev, config});
    }

    if (baseExt === '.css') {
      // if proxying a CSS file, remove its source map (the path no longer applies)
      const sanitized = code.replace(/\/\*#\s*sourceMappingURL=[^/]+\//gm, '');
      return expandedExt.endsWith('.module.css')
        ? generateCssModuleImportProxy({url, code: sanitized, isDev, hmr, config})
        : generateCssImportProxy({code: sanitized, hmr, isDev, config});
    }
  }

  return generateDefaultImportProxy(url);
}

export function generateEnvModule(mode: 'development' | 'production') {
  const envObject = getSnowpackPublicEnvVariables();
  envObject.MODE = mode;
  envObject.NODE_ENV = mode;
  return `export default ${JSON.stringify(envObject)};`;
}

const PUBLIC_ENV_REGEX = /^SNOWPACK_PUBLIC_/;
function getSnowpackPublicEnvVariables() {
  const envObject = {...process.env};
  for (const env of Object.keys(envObject)) {
    if (!PUBLIC_ENV_REGEX.test(env)) {
      delete envObject[env];
    }
  }
  return envObject;
}<|MERGE_RESOLUTION|>--- conflicted
+++ resolved
@@ -1,13 +1,9 @@
 import type CSSModuleLoader from 'css-modules-loader-core';
 import path from 'path';
 import {SnowpackConfig} from '../types/snowpack';
-<<<<<<< HEAD
+import {addTrailingSlash} from '../config';
 import {getExt} from '../util';
-import {addTrailingSlash} from '../config';
-=======
-import {getExt, URL_HAS_PROTOCOL_REGEX} from '../util';
 import {logger} from '../logger';
->>>>>>> 9496788e
 
 const CLOSING_BODY_TAG = /<\s*\/\s*body\s*>/gi;
 

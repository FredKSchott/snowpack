import path from 'path';
import url from 'url';
import {validatePluginLoadResult} from '../config';
import {logger} from '../logger';
import {
  SnowpackBuildMap,
  SnowpackBuildMapExt,
  SnowpackConfig,
  SnowpackPlugin,
  PluginTransformResult,
} from '../types/snowpack';
import {getExt, getLastExt, readFile, replaceExt} from '../util';
import {SourceMapConsumer, SourceMapGenerator, RawSourceMap} from 'source-map';

export interface BuildFileOptions {
  isDev: boolean;
  isSSR: boolean;
  isHmrEnabled: boolean;
  plugins: SnowpackPlugin[];
  sourceMaps: boolean;
}

export function getInputsFromOutput(fileLoc: string, plugins: SnowpackPlugin[]) {
  const srcFile = replaceExt(fileLoc, '.map', ''); // if this is a .map file, try loading source

  const potentialInputs = new Set([srcFile]);
  for (const ext of getExt(srcFile)) {
    for (const plugin of plugins) {
      if (plugin.resolve && plugin.resolve.output.includes(ext)) {
        plugin.resolve.input.forEach((input) =>
          ext !== input &&
          potentialInputs.add(replaceExt(srcFile, ext, input)),
        );
      }
    }
  }
  return Array.from(potentialInputs);
}

/**
 * Build Plugin First Pass: If a plugin defines a
 * `resolve` object, check it against the current
 * file's extension. If it matches, call the load()
 * functon and return it's result.
 *
 * If no match is found, fall back to just reading
 * the file from disk and return it.
 */
async function runPipelineLoadStep(
  srcPath: string,
  {isDev, isSSR, isHmrEnabled, plugins, sourceMaps}: BuildFileOptions,
): Promise<SnowpackBuildMapExt> {
  let srcExt;
  for (srcExt of getExt(srcPath)) {
    for (const step of plugins) {
      if (
        !step.load ||
        !step.resolve ||
        !step.resolve.input.includes(srcExt)
      ) {
        continue;
      }

      try {
        const debugPath = path.relative(process.cwd(), srcPath);
        logger.debug(`load() starting… [${debugPath}]`, {name: step.name});
        const result = await step.load({
          fileExt: srcExt,
          filePath: srcPath,
          isDev,
          isSSR,
          isHmrEnabled,
        });
        logger.debug(`✔ load() success [${debugPath}]`, {name: step.name});

        validatePluginLoadResult(step, result);

        if (typeof result === 'string' || Buffer.isBuffer(result)) {
          const mainOutputExt = step.resolve.output[0];
          return {
            srcExt,
            result: {
              [mainOutputExt]: {
                code: result
              }
            }
          };
        } else if (result && typeof result === 'object') {
          Object.keys(result).forEach((ext) => {
            const output = result[ext];

            // normalize to {code, map} format
            if (typeof output === 'string' || Buffer.isBuffer(output)) {
              result[ext] = {code: output};
            }

            // ensure source maps are strings (it’s easy for plugins to pass back a JSON object)
            if (result[ext].map && typeof result[ext].map === 'object')
              result[ext].map = JSON.stringify(result[ext].map);

            // if source maps disabled, don’t return any
            if (!sourceMaps) result[ext].map = undefined;

            // clean up empty files
            if (!result[ext].code) delete result[ext];
          });
          return {
            srcExt,
            result
          };
        }
      } catch (err) {
        // Attach metadata detailing where the error occurred.
        err.__snowpackBuildDetails = {name: step.name, step: 'load'};
        throw err;
      }
    }
  }

  srcExt = getLastExt(srcPath);
  return {
<<<<<<< HEAD
    srcExt,
    result: {
      [srcExt]: {
        code: await readFile(srcPath)
      }
    }
=======
    [srcExt]: {
      code: await readFile(url.pathToFileURL(srcPath)),
    },
>>>>>>> ebb5943e
  };
}

async function composeSourceMaps(
  id: string,
  base: string | RawSourceMap,
  derived: string | RawSourceMap,
): Promise<string> {
  const [baseMap, transformedMap] = await Promise.all([
    new SourceMapConsumer(base),
    new SourceMapConsumer(derived),
  ]);
  try {
    const generator = SourceMapGenerator.fromSourceMap(transformedMap);
    generator.applySourceMap(baseMap, id);
    return generator.toString();
  } finally {
    baseMap.destroy();
    transformedMap.destroy();
  }
}

/**
 * Build Plugin Second Pass: If a plugin defines a
 * transform() method,call it. Transform cannot change
 * the file extension, and was designed to run on
 * every file type and return null/undefined if no
 * change needed.
 */
async function runPipelineTransformStep(
  output: SnowpackBuildMap,
  srcPath: string,
  {isDev, plugins, sourceMaps}: BuildFileOptions,
): Promise<SnowpackBuildMap> {
  const srcExt = getLastExt(srcPath);
  const rootFilePath = srcPath.replace(srcExt, '');
  const rootFileName = path.basename(rootFilePath);
  for (const step of plugins) {
    if (!step.transform) {
      continue;
    }

    try {
      for (const destExt of Object.keys(output)) {
        const destBuildFile = output[destExt];
        const {code} = destBuildFile;
        const fileName = rootFileName + destExt;
        const filePath = rootFilePath + destExt;
        const debugPath = path.relative(process.cwd(), filePath);
        logger.debug(`transform() starting… [${debugPath}]`, {name: step.name});
        const result = await step.transform({
          contents: code,
          isDev,
          fileExt: destExt,
          id: filePath,
          // @ts-ignore: Deprecated
          filePath: fileName,
          // @ts-ignore: Deprecated
          urlPath: `./${path.basename(rootFileName + destExt)}`,
        });
        logger.debug(`✔ transform() success [${debugPath}]`, {name: step.name});
        if (typeof result === 'string' || Buffer.isBuffer(result)) {
          // V2 API, simple string variant
          output[destExt].code = result;
          output[destExt].map = undefined;
        } else if (
          result &&
          typeof result === 'object' &&
          (result as PluginTransformResult).contents
        ) {
          // V2 API, structured result variant
          output[destExt].code = (result as PluginTransformResult).contents;
          const map = (result as PluginTransformResult).map;
          let outputMap: string | undefined = undefined;
          if (map && sourceMaps) {
            // if source maps disabled, don’t return any
            if (output[destExt].map) {
              outputMap = await composeSourceMaps(filePath, output[destExt].map!, map);
            } else {
              outputMap = typeof map === 'object' ? JSON.stringify(map) : map;
            }
          }
          output[destExt].map = outputMap;
        } else if (
          result &&
          typeof result === 'object' &&
          ((result as unknown) as {result: string}).result
        ) {
          // V1 API, deprecated
          output[destExt].code = ((result as unknown) as {result: string}).result;
          output[destExt].map = undefined;
        }
      }
    } catch (err) {
      // Attach metadata detailing where the error occurred.
      err.__snowpackBuildDetails = {name: step.name, step: 'transform'};
      throw err;
    }
  }

  return output;
}

export async function runPipelineOptimizeStep(buildDirectory: string, {plugins}: BuildFileOptions) {
  for (const step of plugins) {
    if (!step.optimize) {
      continue;
    }

    try {
      logger.debug('optimize() starting…', {name: step.name});
      await step.optimize({
        buildDirectory,
        // @ts-ignore: internal API only
        log: (msg) => {
          logger.info(msg, {name: step.name});
        },
      });
      logger.debug('✔ optimize() success', {name: step.name});
    } catch (err) {
      logger.error(err.toString() || err, {name: step.name});
      process.exit(1); // exit on error
    }
  }
  return null;
}

export async function runPipelineCleanupStep({plugins}: SnowpackConfig) {
  for (const step of plugins) {
    if (!step.cleanup) {
      continue;
    }
    await step.cleanup();
  }
}

/** Core Snowpack file pipeline builder */
export async function buildFile(
  srcURL: URL,
  buildFileOptions: BuildFileOptions,
): Promise<SnowpackBuildMapExt> {
  // Pass 1: Find the first plugin to load this file, and return the result
<<<<<<< HEAD
  const {srcExt, result: loadResult} = await runPipelineLoadStep(srcPath, buildFileOptions);
=======
  const loadResult = await runPipelineLoadStep(url.fileURLToPath(srcURL), buildFileOptions);
>>>>>>> ebb5943e
  // Pass 2: Pass that result through every plugin transform() method.
  const transformResult = await runPipelineTransformStep(loadResult, url.fileURLToPath(srcURL), buildFileOptions);
  // Return the final build result.
  return {srcExt, result: transformResult};
}<|MERGE_RESOLUTION|>--- conflicted
+++ resolved
@@ -119,18 +119,12 @@
 
   srcExt = getLastExt(srcPath);
   return {
-<<<<<<< HEAD
     srcExt,
     result: {
       [srcExt]: {
-        code: await readFile(srcPath)
-      }
-    }
-=======
-    [srcExt]: {
-      code: await readFile(url.pathToFileURL(srcPath)),
-    },
->>>>>>> ebb5943e
+        code: await readFile(url.pathToFileURL(srcPath))
+      }
+    }
   };
 }
 
@@ -273,11 +267,7 @@
   buildFileOptions: BuildFileOptions,
 ): Promise<SnowpackBuildMapExt> {
   // Pass 1: Find the first plugin to load this file, and return the result
-<<<<<<< HEAD
-  const {srcExt, result: loadResult} = await runPipelineLoadStep(srcPath, buildFileOptions);
-=======
-  const loadResult = await runPipelineLoadStep(url.fileURLToPath(srcURL), buildFileOptions);
->>>>>>> ebb5943e
+  const {srcExt, result: loadResult} = await runPipelineLoadStep(url.fileURLToPath(srcURL), buildFileOptions);
   // Pass 2: Pass that result through every plugin transform() method.
   const transformResult = await runPipelineTransformStep(loadResult, url.fileURLToPath(srcURL), buildFileOptions);
   // Return the final build result.

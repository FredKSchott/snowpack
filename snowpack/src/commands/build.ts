import merge from 'deepmerge';
import {promises as fs} from 'fs';
import glob from 'glob';
import * as colors from 'kleur/colors';
import mkdirp from 'mkdirp';
import PQueue from 'p-queue';
import path from 'path';
import {performance} from 'perf_hooks';
import rimraf from 'rimraf';
import url from 'url';
import {
  generateEnvModule,
  wrapHtmlResponse,
  wrapImportMeta,
  wrapImportProxy,
} from '../build/build-import-proxy';
import {buildFile, runPipelineCleanupStep, runPipelineOptimizeStep} from '../build/build-pipeline';
import {createImportResolver} from '../build/import-resolver';
import {getUrlForFileMount, getMountEntryForFile} from '../build/file-urls';
import {EsmHmrEngine} from '../hmr-server-engine';
import {logger} from '../logger';
import {transformFileImports} from '../rewrite-imports';
import {
  CommandOptions,
  ImportMap,
  MountEntry,
  SnowpackConfig,
  SnowpackSourceFile,
} from '../types/snowpack';
import {
  cssSourceMappingURL,
  HMR_CLIENT_CODE,
  HMR_OVERLAY_CODE,
  jsSourceMappingURL,
  readFile,
  relativeURL,
  removeLeadingSlash,
  replaceExt,
} from '../util';
import {getInstallTargets, run as installRunner} from './install';

const CONCURRENT_WORKERS = require('os').cpus().length;

let hmrEngine: EsmHmrEngine | null = null;
function getIsHmrEnabled(config: SnowpackConfig) {
  return config.buildOptions.watch && !!config.devOptions.hmr;
}

function handleFileError(err: Error, builder: FileBuilder) {
  logger.error(`✘ ${builder.fileURL}\n  ${err.stack ? err.stack : err.message}`);
  process.exit(1);
}

async function installOptimizedDependencies(
  scannedFiles: SnowpackSourceFile[],
  installDest: string,
  commandOptions: CommandOptions,
) {
  const installConfig = merge(commandOptions.config, {
    installOptions: {
      dest: installDest,
      env: {NODE_ENV: process.env.NODE_ENV || 'production'},
      treeshake: commandOptions.config.buildOptions.watch
        ? false
        : commandOptions.config.installOptions.treeshake ?? true,
    },
  });
  // Unlike dev (where we scan from source code) the built output guarantees that we
  // will can scan all used entrypoints. Set to `[]` to improve tree-shaking performance.
  installConfig.knownEntrypoints = [];
  // 1. Scan imports from your final built JS files.
  const installTargets = await getInstallTargets(
    installConfig,
    commandOptions.lockfile,
    scannedFiles,
  );
  // 2. Install dependencies, based on the scan of your final build.
  const installResult = await installRunner({
    ...commandOptions,
    installTargets,
    config: installConfig,
    shouldPrintStats: false,
    shouldWriteLockfile: false,
  });
  return installResult;
}

/**
 * FileBuilder - This class is responsible for building a file. It is broken into
 * individual stages so that the entire application build process can be tackled
 * in stages (build -> resolve -> write to disk).
 */
class FileBuilder {
  output: Record<string, string | Buffer> = {};
  filesToResolve: Record<string, SnowpackSourceFile> = {};
  filesToProxy: string[] = [];

  readonly fileURL: URL;
  readonly mountEntry: MountEntry;
  readonly outDir: string;
  readonly config: SnowpackConfig;
  readonly lockfile: ImportMap | null;

  constructor({
    fileURL,
    mountEntry,
    outDir,
    config,
    lockfile,
  }: {
    fileURL: URL;
    mountEntry: MountEntry;
    outDir: string;
    config: SnowpackConfig;
    lockfile: ImportMap | null;
  }) {
    this.fileURL = fileURL;
    this.mountEntry = mountEntry;
    this.outDir = outDir;
    this.config = config;
    this.lockfile = lockfile;
  }

  async buildFile() {
    this.filesToResolve = {};
    const isSSR = this.config.experiments.ssr;
    const srcExt = path.extname(url.fileURLToPath(this.fileURL));
    const fileOutput = this.mountEntry.static
      ? {[srcExt]: {code: await readFile(this.fileURL)}}
      : await buildFile(this.fileURL, {
          plugins: this.config.plugins,
          isDev: false,
          isSSR,
          isHmrEnabled: false,
          sourceMaps: this.config.buildOptions.sourceMaps,
        });

    for (const [fileExt, buildResult] of Object.entries(fileOutput)) {
      let {code, map} = buildResult;
      if (!code) {
        continue;
      }
      const outFilename = replaceExt(path.basename(url.fileURLToPath(this.fileURL)), srcExt, fileExt);
      const outLoc = path.join(this.outDir, outFilename);
      const sourceMappingURL = outFilename + '.map';
      if (this.mountEntry.resolve && typeof code === 'string') {
        switch (fileExt) {
          case '.css': {
            if (map) code = cssSourceMappingURL(code, sourceMappingURL);
            this.filesToResolve[outLoc] = {
              baseExt: fileExt,
              expandedExt: fileExt,
              contents: code,
              locOnDisk: url.fileURLToPath(this.fileURL),
            };
            break;
          }

          case '.js': {
            if (fileOutput['.css']) {
              // inject CSS if imported directly
              const cssFilename = outFilename.replace(/\.js$/i, '.css');
              code = `import './${cssFilename}';\n` + code;
            }
            code = wrapImportMeta({code, env: true, hmr: false, config: this.config});
            if (map) code = jsSourceMappingURL(code, sourceMappingURL);
            this.filesToResolve[outLoc] = {
              baseExt: fileExt,
              expandedExt: fileExt,
              contents: code,
              locOnDisk: url.fileURLToPath(this.fileURL),
            };
            break;
          }

          case '.html': {
            code = wrapHtmlResponse({
              code,
              hmr: getIsHmrEnabled(this.config),
              hmrPort: hmrEngine ? hmrEngine.port : undefined,
              isDev: false,
              config: this.config,
              mode: 'production',
            });
            this.filesToResolve[outLoc] = {
              baseExt: fileExt,
              expandedExt: fileExt,
              contents: code,
              locOnDisk: url.fileURLToPath(this.fileURL),
            };
            break;
          }
        }
      }

      this.output[outLoc] = code;
      if (map) {
        this.output[path.join(this.outDir, sourceMappingURL)] = map;
      }
    }
  }

  async resolveImports(importMap: ImportMap) {
    let isSuccess = true;
    this.filesToProxy = [];
    for (const [outLoc, rawFile] of Object.entries(this.filesToResolve)) {
      // don’t transform binary file contents
      if (Buffer.isBuffer(rawFile.contents)) {
        continue;
      }
      const file = rawFile as SnowpackSourceFile<string>;
      const resolveImportSpecifier = createImportResolver({
        fileLoc: file.locOnDisk!, // we’re confident these are reading from disk because we just read them
        lockfile: this.lockfile,
        installImportMap: importMap,
        config: this.config,
      });
      const resolvedCode = await transformFileImports(file, (spec) => {
        // Try to resolve the specifier to a known URL in the project
        let resolvedImportUrl = resolveImportSpecifier(spec);
        // NOTE: If the import cannot be resolved, we'll need to re-install
        // your dependencies. We don't support this yet, but we will.
        // Until supported, just exit here.
        if (!resolvedImportUrl) {
          isSuccess = false;
          logger.error(`${file.locOnDisk} - Could not resolve unknown import "${spec}".`);
          return spec;
        }
        // Ignore "http://*" imports
        if (url.parse(resolvedImportUrl).protocol) {
          return spec;
        }
        // Ignore packages marked as external
        if (this.config.installOptions.externalPackage?.includes(resolvedImportUrl)) {
          return spec;
        }
        // Handle normal "./" & "../" import specifiers
        const importExtName = path.extname(resolvedImportUrl);
        const isProxyImport =
          importExtName &&
          (file.baseExt === '.js' || file.baseExt === '.html') &&
          importExtName !== '.js';
        const isAbsoluteUrlPath = path.posix.isAbsolute(resolvedImportUrl);
        let resolvedImportPath = removeLeadingSlash(path.normalize(resolvedImportUrl));
        // We treat ".proxy.js" files special: we need to make sure that they exist on disk
        // in the final build, so we mark them to be written to disk at the next step.
        if (isProxyImport) {
          if (isAbsoluteUrlPath) {
            this.filesToProxy.push(path.resolve(this.config.buildOptions.out, resolvedImportPath));
          } else {
            this.filesToProxy.push(path.resolve(path.dirname(outLoc), resolvedImportPath));
          }
        }

        if (isProxyImport) {
          resolvedImportPath = resolvedImportPath + '.proxy.js';
          resolvedImportUrl = resolvedImportUrl + '.proxy.js';
        }

        // When dealing with an absolute import path, we need to honor the baseUrl
        if (isAbsoluteUrlPath) {
          resolvedImportUrl = relativeURL(
            path.dirname(outLoc),
            path.resolve(this.config.buildOptions.out, resolvedImportPath),
          );
        }
        // Make sure that a relative URL always starts with "./"
        if (!resolvedImportUrl.startsWith('.') && !resolvedImportUrl.startsWith('/')) {
          resolvedImportUrl = './' + resolvedImportUrl;
        }
        return resolvedImportUrl;
      });
      this.output[outLoc] = resolvedCode;
    }
    return isSuccess;
  }

  async writeToDisk() {
    mkdirp.sync(this.outDir);
    for (const [outLoc, code] of Object.entries(this.output)) {
      const encoding = typeof code === 'string' ? 'utf-8' : undefined;
      await fs.writeFile(outLoc, code, encoding);
    }
  }

  async getProxy(originalFileLoc: string) {
    const proxiedCode = this.output[originalFileLoc];
    const proxiedUrl = originalFileLoc
      .substr(this.config.buildOptions.out.length)
      .replace(/\\/g, '/');
    return wrapImportProxy({
      url: proxiedUrl,
      code: proxiedCode,
      hmr: false,
      config: this.config,
    });
  }

  async writeProxyToDisk(originalFileLoc: string) {
    const proxyCode = await this.getProxy(originalFileLoc);
    const importProxyFileLoc = originalFileLoc + '.proxy.js';
    await fs.writeFile(importProxyFileLoc, proxyCode, 'utf-8');
  }
}

export async function command(commandOptions: CommandOptions) {
  const {config, lockfile} = commandOptions;
  const isDev = !!config.buildOptions.watch;
  const isSSR = !!config.experiments.ssr;

  // Fill in any command-specific plugin methods.
  // NOTE: markChanged only needed during dev, but may not be true for all.
  if (isDev) {
    for (const p of config.plugins) {
      p.markChanged = (fileLoc) => onWatchEvent(fileLoc) || undefined;
    }
  }

  const buildDirectoryLoc = config.buildOptions.out;
  const internalFilesBuildLoc = path.join(buildDirectoryLoc, config.buildOptions.metaDir);

  if (config.buildOptions.clean) {
    rimraf.sync(buildDirectoryLoc);
  }
  mkdirp.sync(buildDirectoryLoc);
  mkdirp.sync(internalFilesBuildLoc);

  for (const runPlugin of config.plugins) {
    if (runPlugin.run) {
      logger.debug(`starting ${runPlugin.name} run() (isDev=${isDev})`);
      const runJob = runPlugin
        .run({
          isDev: isDev,
          // @ts-ignore: deprecated
          isHmrEnabled: getIsHmrEnabled(config),
          // @ts-ignore: internal API only
          log: (msg, data: {msg: string} = {}) => {
            if (msg === 'CONSOLE_INFO' || msg === 'WORKER_MSG') {
              logger.info(data.msg.trim(), {name: runPlugin.name});
            }
          },
        })
        .catch((err) => {
          logger.error(err.toString(), {name: runPlugin.name});
          if (!isDev) {
            process.exit(1);
          }
        });
      // Wait for the job to complete before continuing (unless in watch mode)
      if (!isDev) {
        await runJob;
      }
    }
  }

  // Write the `import.meta.env` contents file to disk
  logger.debug(`generating meta files`);
  await fs.writeFile(
    path.join(internalFilesBuildLoc, 'env.js'),
    generateEnvModule({mode: 'production', isSSR}),
  );
  if (getIsHmrEnabled(config)) {
    await fs.writeFile(path.resolve(internalFilesBuildLoc, 'hmr-client.js'), HMR_CLIENT_CODE);
    await fs.writeFile(
      path.resolve(internalFilesBuildLoc, 'hmr-error-overlay.js'),
      HMR_OVERLAY_CODE,
    );
    hmrEngine = new EsmHmrEngine({port: config.devOptions.hmrPort});
  }

  logger.info(colors.yellow('! building source files...'));
  const buildStart = performance.now();
  const buildPipelineFiles: Record<string, FileBuilder> = {};

  /** Install all needed dependencies, based on the master buildPipelineFiles list.  */
  async function installDependencies() {
    const scannedFiles = Object.values(buildPipelineFiles)
      .map((f) => Object.values(f.filesToResolve))
      .reduce((flat, item) => flat.concat(item), []);
    const installDest = path.join(buildDirectoryLoc, config.buildOptions.webModulesUrl);
    const installResult = await installOptimizedDependencies(scannedFiles, installDest, {
      ...commandOptions,
    });
    const allFiles = glob.sync(`**/*`, {
      cwd: installDest,
      absolute: true,
      nodir: true,
      dot: true,
    });
    for (const installedFileLoc of allFiles) {
      if (
        !installedFileLoc.endsWith('import-map.json') &&
        path.extname(installedFileLoc) !== '.js'
      ) {
        const proxiedCode = await readFile(url.pathToFileURL(installedFileLoc));
        const importProxyFileLoc = installedFileLoc + '.proxy.js';
        const proxiedUrl = installedFileLoc.substr(buildDirectoryLoc.length).replace(/\\/g, '/');
        const proxyCode = await wrapImportProxy({
          url: proxiedUrl,
          code: proxiedCode,
          hmr: false,
          config: config,
        });
        await fs.writeFile(importProxyFileLoc, proxyCode, 'utf-8');
      }
    }
    return installResult;
  }

  // 0. Find all source files.
  for (const [mountedDir, mountEntry] of Object.entries(config.mount)) {
    const allFiles = glob.sync(`**/*`, {
      ignore: [...config.exclude, ...config.testOptions.files],
      cwd: mountedDir,
      absolute: true,
      nodir: true,
      dot: true,
    });
    for (const rawLocOnDisk of allFiles) {
      const fileLoc = path.resolve(rawLocOnDisk); // this is necessary since glob.sync() returns paths with / on windows.  path.resolve() will switch them to the native path separator.
      const finalUrl = getUrlForFileMount({fileLoc, mountKey: mountedDir, mountEntry, config})!;
      const finalDestLoc = path.join(buildDirectoryLoc, finalUrl);
      const outDir = path.dirname(finalDestLoc);
<<<<<<< HEAD
      const buildPipelineFile = new FileBuilder({fileURL: url.pathToFileURL(fileLoc), mountEntry, outDir, config});
=======
      const buildPipelineFile = new FileBuilder({
        filepath: fileLoc,
        mountEntry,
        outDir,
        config,
        lockfile,
      });
>>>>>>> e8c78686
      buildPipelineFiles[fileLoc] = buildPipelineFile;
    }
  }

  // 1. Build all files for the first time, from source.
  const parallelWorkQueue = new PQueue({concurrency: CONCURRENT_WORKERS});
  const allBuildPipelineFiles = Object.values(buildPipelineFiles);
  for (const buildPipelineFile of allBuildPipelineFiles) {
    parallelWorkQueue.add(() =>
      buildPipelineFile.buildFile().catch((err) => handleFileError(err, buildPipelineFile)),
    );
  }
  await parallelWorkQueue.onIdle();

  const buildEnd = performance.now();
  logger.info(
    `${colors.green('✔')} build complete ${colors.dim(
      `[${((buildEnd - buildStart) / 1000).toFixed(2)}s]`,
    )}`,
  );

  // 2. Install all dependencies. This gets us the import map we need to resolve imports.
  let installResult = await installDependencies();

  logger.info(colors.yellow('! verifying build...'));

  // 3. Resolve all built file imports.
  const verifyStart = performance.now();
  for (const buildPipelineFile of allBuildPipelineFiles) {
    parallelWorkQueue.add(() =>
      buildPipelineFile
        .resolveImports(installResult.importMap!)
        .catch((err) => handleFileError(err, buildPipelineFile)),
    );
  }
  await parallelWorkQueue.onIdle();
  const verifyEnd = performance.now();
  logger.info(
    `${colors.green('✔')} verification complete ${colors.dim(
      `[${((verifyEnd - verifyStart) / 1000).toFixed(2)}s]`,
    )}`,
  );

  // 4. Write files to disk.
  logger.info(colors.yellow('! writing build to disk...'));
  const allImportProxyFiles = new Set(
    allBuildPipelineFiles.map((b) => b.filesToProxy).reduce((flat, item) => flat.concat(item), []),
  );
  for (const buildPipelineFile of allBuildPipelineFiles) {
    parallelWorkQueue.add(() => buildPipelineFile.writeToDisk());
    for (const builtFile of Object.keys(buildPipelineFile.output)) {
      if (allImportProxyFiles.has(builtFile)) {
        parallelWorkQueue.add(() =>
          buildPipelineFile
            .writeProxyToDisk(builtFile)
            .catch((err) => handleFileError(err, buildPipelineFile)),
        );
      }
    }
  }
  await parallelWorkQueue.onIdle();

  // 5. Optimize the build.
  if (!config.buildOptions.watch) {
    logger.info(colors.yellow('! optimizing build...'));
    await runPipelineCleanupStep(config);
    await runPipelineOptimizeStep(buildDirectoryLoc, {
      plugins: config.plugins,
      isDev: false,
      isSSR: config.experiments.ssr,
      isHmrEnabled: false,
      sourceMaps: config.buildOptions.sourceMaps,
    });
    logger.info(`${colors.underline(colors.green(colors.bold('▶ Build Complete!')))}`);
    return;
  }

  // "--watch --hmr" mode - Tell users about the HMR WebSocket URL
  if (hmrEngine) {
    logger.info(
      `[HMR] WebSocket URL available at ${colors.cyan(`ws://localhost:${hmrEngine.port}`)}`,
    );
  }

  // "--watch" mode - Start watching the file system.
  // Defer "chokidar" loading to here, to reduce impact on overall startup time
  logger.info(colors.cyan('Watching for changes...'));
  const chokidar = await import('chokidar');

  function onDeleteEvent(fileLoc: string) {
    delete buildPipelineFiles[fileLoc];
  }
  async function onWatchEvent(fileLoc: string) {
    logger.info(colors.cyan('File changed...'));
    const mountEntryResult = getMountEntryForFile(fileLoc, config);
    if (!mountEntryResult) {
      return;
    }
    const [mountKey, mountEntry] = mountEntryResult;
    const finalUrl = getUrlForFileMount({fileLoc, mountKey, mountEntry, config})!;
    const finalDest = path.join(buildDirectoryLoc, finalUrl);
    const outDir = path.dirname(finalDest);

<<<<<<< HEAD
    const changedPipelineFile = new FileBuilder({fileURL: url.pathToFileURL(fileLoc), mountEntry, outDir, config});
=======
    const changedPipelineFile = new FileBuilder({
      filepath: fileLoc,
      mountEntry,
      outDir,
      config,
      lockfile,
    });
>>>>>>> e8c78686
    buildPipelineFiles[fileLoc] = changedPipelineFile;
    // 1. Build the file.
    await changedPipelineFile.buildFile().catch((err) => {
      logger.error(fileLoc + ' ' + err.toString(), {name: err.__snowpackBuildDetails?.name});
      hmrEngine &&
        hmrEngine.broadcastMessage({
          type: 'error',
          title:
            `Build Error` + err.__snowpackBuildDetails
              ? `: ${err.__snowpackBuildDetails.name}`
              : '',
          errorMessage: err.toString(),
          fileLoc,
          errorStackTrace: err.stack,
        });
    });
    // 2. Resolve any ESM imports. Handle new imports by triggering a re-install.
    let resolveSuccess = await changedPipelineFile.resolveImports(installResult.importMap!);
    if (!resolveSuccess) {
      await installDependencies();
      resolveSuccess = await changedPipelineFile.resolveImports(installResult.importMap!);
      if (!resolveSuccess) {
        logger.error('Exiting...');
        process.exit(1);
      }
    }
    // 3. Write to disk. If any proxy imports are needed, write those as well.
    await changedPipelineFile.writeToDisk();
    const allBuildPipelineFiles = Object.values(buildPipelineFiles);
    const allImportProxyFiles = new Set(
      allBuildPipelineFiles
        .map((b) => b.filesToProxy)
        .reduce((flat, item) => flat.concat(item), []),
    );
    for (const builtFile of Object.keys(changedPipelineFile.output)) {
      if (allImportProxyFiles.has(builtFile)) {
        await changedPipelineFile.writeProxyToDisk(builtFile);
      }
    }

    if (hmrEngine) {
      hmrEngine.broadcastMessage({type: 'reload'});
    }
  }
  const watcher = chokidar.watch(Object.keys(config.mount), {
    ignored: config.exclude,
    ignoreInitial: true,
    persistent: true,
    disableGlobbing: false,
  });
  watcher.on('add', (fileLoc) => onWatchEvent(fileLoc));
  watcher.on('change', (fileLoc) => onWatchEvent(fileLoc));
  watcher.on('unlink', (fileLoc) => onDeleteEvent(fileLoc));

  // We intentionally never want to exit in watch mode!
  return new Promise(() => {});
}<|MERGE_RESOLUTION|>--- conflicted
+++ resolved
@@ -421,17 +421,13 @@
       const finalUrl = getUrlForFileMount({fileLoc, mountKey: mountedDir, mountEntry, config})!;
       const finalDestLoc = path.join(buildDirectoryLoc, finalUrl);
       const outDir = path.dirname(finalDestLoc);
-<<<<<<< HEAD
-      const buildPipelineFile = new FileBuilder({fileURL: url.pathToFileURL(fileLoc), mountEntry, outDir, config});
-=======
       const buildPipelineFile = new FileBuilder({
-        filepath: fileLoc,
+        fileURL: url.pathToFileURL(fileLoc)
         mountEntry,
         outDir,
         config,
         lockfile,
       });
->>>>>>> e8c78686
       buildPipelineFiles[fileLoc] = buildPipelineFile;
     }
   }
@@ -534,18 +530,13 @@
     const finalUrl = getUrlForFileMount({fileLoc, mountKey, mountEntry, config})!;
     const finalDest = path.join(buildDirectoryLoc, finalUrl);
     const outDir = path.dirname(finalDest);
-
-<<<<<<< HEAD
-    const changedPipelineFile = new FileBuilder({fileURL: url.pathToFileURL(fileLoc), mountEntry, outDir, config});
-=======
     const changedPipelineFile = new FileBuilder({
-      filepath: fileLoc,
+      fileURL: url.pathToFileURL(fileLoc),
       mountEntry,
       outDir,
       config,
       lockfile,
     });
->>>>>>> e8c78686
     buildPipelineFiles[fileLoc] = changedPipelineFile;
     // 1. Build the file.
     await changedPipelineFile.buildFile().catch((err) => {

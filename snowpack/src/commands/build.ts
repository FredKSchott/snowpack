--- conflicted
+++ resolved
@@ -26,9 +26,11 @@
   MountEntry,
   SnowpackConfig,
   SnowpackSourceFile,
+  SnowpackBuiltFile
 } from '../types/snowpack';
 import {
   cssSourceMappingURL,
+  getLastExt,
   HMR_CLIENT_CODE,
   HMR_OVERLAY_CODE,
   jsSourceMappingURL,
@@ -115,51 +117,41 @@
 
   async buildFile() {
     this.filesToResolve = {};
-<<<<<<< HEAD
-    const {srcExt, result: builtFileOutput} = await buildFile(this.filepath, {
-      plugins: this.config.plugins,
-      isDev: false,
-      isSSR: this.config.experiments.ssr,
-      isHmrEnabled: false,
-      sourceMaps: this.config.buildOptions.sourceMaps,
-    });
-    for (const [fileExt, buildResult] of Object.entries(builtFileOutput)) {
-=======
     const isSSR = this.config.experiments.ssr;
-    const srcExt = path.extname(this.filepath);
-    const fileOutput = this.mountEntry.static
-      ? {[srcExt]: {code: await readFile(this.filepath)}}
-      : await buildFile(this.filepath, {
-          plugins: this.config.plugins,
-          isDev: false,
-          isSSR,
-          isHmrEnabled: false,
-          sourceMaps: this.config.buildOptions.sourceMaps,
-        });
+    let srcExt: string;
+    let fileOutput: Record<string, SnowpackBuiltFile>;
+    if (this.mountEntry.static) {
+      srcExt = getLastExt(this.filepath);
+      fileOutput = {[srcExt]: {code: await readFile(this.filepath)}};
+    } else {
+      ({srcExt, result: fileOutput} = await buildFile(this.filepath, {
+        plugins: this.config.plugins,
+        isDev: false,
+        isSSR,
+        isHmrEnabled: false,
+        sourceMaps: this.config.buildOptions.sourceMaps,
+      }));
+    }
 
     for (const [fileExt, buildResult] of Object.entries(fileOutput)) {
->>>>>>> 78bd6b9a
       let {code, map} = buildResult;
       if (!code) {
         continue;
       }
-<<<<<<< HEAD
 
       let outFilename = path.basename(this.filepath);
       if (srcExt !== fileExt) { // optimization
         outFilename = replaceExt(outFilename, srcExt, fileExt);
       }
-=======
-      const outFilename = replaceExt(path.basename(this.filepath), srcExt, fileExt);
->>>>>>> 78bd6b9a
+      const fileLastExt = getLastExt(fileExt);
       const outLoc = path.join(this.outDir, outFilename);
       const sourceMappingURL = outFilename + '.map';
       if (this.mountEntry.resolve && typeof code === 'string') {
-        switch (fileExt) {
+        switch (fileLastExt) {
           case '.css': {
             if (map) code = cssSourceMappingURL(code, sourceMappingURL);
             this.filesToResolve[outLoc] = {
-              baseExt: fileExt,
+              baseExt: fileLastExt,
               expandedExt: fileExt,
               contents: code,
               locOnDisk: this.filepath,
@@ -176,7 +168,7 @@
             code = wrapImportMeta({code, env: true, hmr: false, config: this.config});
             if (map) code = jsSourceMappingURL(code, sourceMappingURL);
             this.filesToResolve[outLoc] = {
-              baseExt: fileExt,
+              baseExt: fileLastExt,
               expandedExt: fileExt,
               contents: code,
               locOnDisk: this.filepath,
@@ -194,7 +186,7 @@
               mode: 'production',
             });
             this.filesToResolve[outLoc] = {
-              baseExt: fileExt,
+              baseExt: fileLastExt,
               expandedExt: fileExt,
               contents: code,
               locOnDisk: this.filepath,

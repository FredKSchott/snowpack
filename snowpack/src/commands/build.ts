import merge from 'deepmerge';
import {promises as fs} from 'fs';
import glob from 'glob';
import * as colors from 'kleur/colors';
import mkdirp from 'mkdirp';
import PQueue from 'p-queue';
import path from 'path';
import {performance} from 'perf_hooks';
import rimraf from 'rimraf';
import url from 'url';
import {
  generateEnvModule,
  wrapHtmlResponse,
  wrapImportMeta,
  wrapImportProxy,
} from '../build/build-import-proxy';
import {buildFile, runPipelineCleanupStep, runPipelineOptimizeStep} from '../build/build-pipeline';
import {getMountEntryForFile, getUrlForFileMount} from '../build/file-urls';
import {createImportResolver} from '../build/import-resolver';
import {runBuiltInOptimize} from '../build/optimize';
import {EsmHmrEngine} from '../hmr-server-engine';
import {logger} from '../logger';
import {transformFileImports} from '../rewrite-imports';
import localPackageSource from '../sources/local';
import {
  CommandOptions,
  ImportMap,
  MountEntry,
  OnFileChangeCallback,
  SnowpackBuildResult,
  SnowpackBuildResultFileManifest,
  SnowpackConfig,
  SnowpackSourceFile,
} from '../types/snowpack';
import {
  cssSourceMappingURL,
  getExtensionMatch,
  getPackageSource,
  HMR_CLIENT_CODE,
  HMR_OVERLAY_CODE,
  isRemoteUrl,
  jsSourceMappingURL,
  readFile,
  relativeURL,
  removeLeadingSlash,
  replaceExtension,
} from '../util';
import {getInstallTargets, run as installRunner} from './install';

const CONCURRENT_WORKERS = require('os').cpus().length;

let hmrEngine: EsmHmrEngine | null = null;
function getIsHmrEnabled(config: SnowpackConfig) {
  return config.buildOptions.watch && !!config.devOptions.hmr;
}

function handleFileError(err: Error, builder: FileBuilder) {
  logger.error(`✘ ${builder.fileURL}\n  ${err.stack ? err.stack : err.message}`);
  process.exit(1);
}

function createBuildFileManifest(allFiles: FileBuilder[]): SnowpackBuildResultFileManifest {
  const result: SnowpackBuildResultFileManifest = {};
  for (const sourceFile of allFiles) {
    for (const outputFile of Object.entries(sourceFile.output)) {
      result[outputFile[0]] = {
        source: url.fileURLToPath(sourceFile.fileURL),
        contents: outputFile[1],
      };
    }
  }
  return result;
}

async function installOptimizedDependencies(
  scannedFiles: SnowpackSourceFile[],
  installDest: string,
  commandOptions: CommandOptions,
) {
  const installConfig = merge(commandOptions.config, {
    installOptions: {
      dest: installDest,
      env: {NODE_ENV: process.env.NODE_ENV || 'production'},
      treeshake: commandOptions.config.buildOptions.watch
        ? false
        : commandOptions.config.installOptions.treeshake ?? true,
    },
  });

  const pkgSource = getPackageSource(commandOptions.config.experiments.source);
  pkgSource.modifyBuildInstallConfig({config: installConfig, lockfile: commandOptions.lockfile});

  // Unlike dev (where we scan from source code) the built output guarantees that we
  // will can scan all used entrypoints. Set to `[]` to improve tree-shaking performance.
  installConfig.knownEntrypoints = [];
  // 1. Scan imports from your final built JS files.
  const installTargets = await getInstallTargets(installConfig, scannedFiles);
  // 2. Install dependencies, based on the scan of your final build.
  const installResult = await installRunner({
    ...commandOptions,
    installTargets,
    config: installConfig,
    shouldPrintStats: false,
    shouldWriteLockfile: false,
  });
  return installResult;
}

/**
 * FileBuilder - This class is responsible for building a file. It is broken into
 * individual stages so that the entire application build process can be tackled
 * in stages (build -> resolve -> write to disk).
 */
class FileBuilder {
  output: Record<string, string | Buffer> = {};
  filesToResolve: Record<string, SnowpackSourceFile> = {};
  filesToProxy: string[] = [];

  readonly fileURL: URL;
  readonly mountEntry: MountEntry;
  readonly outDir: string;
  readonly config: SnowpackConfig;
  readonly lockfile: ImportMap | null;

  constructor({
    fileURL,
    mountEntry,
    outDir,
    config,
    lockfile,
  }: {
    fileURL: URL;
    mountEntry: MountEntry;
    outDir: string;
    config: SnowpackConfig;
    lockfile: ImportMap | null;
  }) {
    this.fileURL = fileURL;
    this.mountEntry = mountEntry;
    this.outDir = outDir;
    this.config = config;
    this.lockfile = lockfile;
  }

  async buildFile() {
    this.filesToResolve = {};
    const isSSR = this.config.experiments.ssr;
    const srcExt = path.extname(url.fileURLToPath(this.fileURL));
    const fileOutput = this.mountEntry.static
      ? {[srcExt]: {code: await readFile(this.fileURL)}}
      : await buildFile(this.fileURL, {
          config: this.config,
          isDev: false,
          isSSR,
          isHmrEnabled: false,
        });

    for (const [fileExt, buildResult] of Object.entries(fileOutput)) {
      let {code, map} = buildResult;
      if (!code) {
        continue;
      }
      let outFilename = path.basename(url.fileURLToPath(this.fileURL));
      const extensionMatch = getExtensionMatch(this.fileURL.toString(), this.config._extensionMap);
      if (extensionMatch) {
        outFilename = replaceExtension(
          path.basename(url.fileURLToPath(this.fileURL)),
          extensionMatch[0],
          fileExt,
        );
      }
      const outLoc = path.join(this.outDir, outFilename);
      const sourceMappingURL = outFilename + '.map';
      if (this.mountEntry.resolve && typeof code === 'string') {
        switch (fileExt) {
          case '.css': {
            if (map) code = cssSourceMappingURL(code, sourceMappingURL);
            this.filesToResolve[outLoc] = {
              baseExt: fileExt,
<<<<<<< HEAD
=======
              expandedExt: fileExt,
              root: this.config.root,
>>>>>>> 08f3818d
              contents: code,
              locOnDisk: url.fileURLToPath(this.fileURL),
            };
            break;
          }

          case '.js': {
            if (fileOutput['.css']) {
              // inject CSS if imported directly
              const cssFilename = outFilename.replace(/\.js$/i, '.css');
              code = `import './${cssFilename}';\n` + code;
            }
            code = wrapImportMeta({code, env: true, hmr: false, config: this.config});
            if (map) code = jsSourceMappingURL(code, sourceMappingURL);
            this.filesToResolve[outLoc] = {
              baseExt: fileExt,
<<<<<<< HEAD
=======
              expandedExt: fileExt,
              root: this.config.root,
>>>>>>> 08f3818d
              contents: code,
              locOnDisk: url.fileURLToPath(this.fileURL),
            };
            break;
          }

          case '.html': {
            code = wrapHtmlResponse({
              code,
              hmr: getIsHmrEnabled(this.config),
              hmrPort: hmrEngine ? hmrEngine.port : undefined,
              isDev: false,
              config: this.config,
              mode: 'production',
            });
            this.filesToResolve[outLoc] = {
              baseExt: fileExt,
<<<<<<< HEAD
=======
              expandedExt: fileExt,
              root: this.config.root,
>>>>>>> 08f3818d
              contents: code,
              locOnDisk: url.fileURLToPath(this.fileURL),
            };
            break;
          }
        }
      }

      this.output[outLoc] = code;
      if (map) {
        this.output[path.join(this.outDir, sourceMappingURL)] = map;
      }
    }
  }

  async resolveImports(importMap: ImportMap) {
    let isSuccess = true;
    this.filesToProxy = [];
    for (const [outLoc, rawFile] of Object.entries(this.filesToResolve)) {
      // don’t transform binary file contents
      if (Buffer.isBuffer(rawFile.contents)) {
        continue;
      }
      const file = rawFile as SnowpackSourceFile<string>;
      const resolveImportSpecifier = createImportResolver({
        fileLoc: file.locOnDisk!, // we’re confident these are reading from disk because we just read them
        config: this.config,
      });
      const resolvedCode = await transformFileImports(file, (spec) => {
        // Try to resolve the specifier to a known URL in the project
        let resolvedImportUrl = resolveImportSpecifier(spec);
        // If not resolved, then this is a package. During build, dependencies are always
        // installed locally via esinstall, so use localPackageSource here.
        if (importMap.imports[spec]) {
          resolvedImportUrl = localPackageSource.resolvePackageImport(spec, importMap, this.config);
        }
        // If still not resolved, then this imported package somehow evaded detection
        // when we scanned it in the previous step. If you find a bug here, report it!
        if (!resolvedImportUrl) {
          isSuccess = false;
          logger.error(`${file.locOnDisk} - Could not resolve unknown import "${spec}".`);
          return spec;
        }
        // Ignore "http://*" imports
        if (isRemoteUrl(resolvedImportUrl)) {
          return resolvedImportUrl;
        }
        // Ignore packages marked as external
        if (this.config.installOptions.externalPackage?.includes(resolvedImportUrl)) {
          return spec;
        }
        // Handle normal "./" & "../" import specifiers
        const importExtName = path.extname(resolvedImportUrl);
        const isBundling = !!this.config.experiments.optimize?.bundle;
        const isProxyImport =
          importExtName &&
          (file.baseExt === '.js' || file.baseExt === '.html') &&
          importExtName !== '.js' &&
          // If using our built-in bundler, treat CSS as a first class citizen (no proxy file needed).
          // TODO: Remove special `.module.css` handling by building css modules to native JS + CSS.
          (!isBundling || !/(?<!module)\.css$/.test(resolvedImportUrl));
        const isAbsoluteUrlPath = path.posix.isAbsolute(resolvedImportUrl);
        let resolvedImportPath = removeLeadingSlash(path.normalize(resolvedImportUrl));
        // We treat ".proxy.js" files special: we need to make sure that they exist on disk
        // in the final build, so we mark them to be written to disk at the next step.
        if (isProxyImport) {
          if (isAbsoluteUrlPath) {
            this.filesToProxy.push(path.resolve(this.config.buildOptions.out, resolvedImportPath));
          } else {
            this.filesToProxy.push(path.resolve(path.dirname(outLoc), resolvedImportPath));
          }

          resolvedImportPath = resolvedImportPath + '.proxy.js';
          resolvedImportUrl = resolvedImportUrl + '.proxy.js';
        }

        // When dealing with an absolute import path, we need to honor the baseUrl
        if (isAbsoluteUrlPath) {
          resolvedImportUrl = relativeURL(
            path.dirname(outLoc),
            path.resolve(this.config.buildOptions.out, resolvedImportPath),
          );
        }
        // Make sure that a relative URL always starts with "./"
        if (!resolvedImportUrl.startsWith('.') && !resolvedImportUrl.startsWith('/')) {
          resolvedImportUrl = './' + resolvedImportUrl;
        }
        return resolvedImportUrl;
      });
      this.output[outLoc] = resolvedCode;
    }
    return isSuccess;
  }

  async writeToDisk() {
    mkdirp.sync(this.outDir);
    for (const [outLoc, code] of Object.entries(this.output)) {
      const encoding = typeof code === 'string' ? 'utf-8' : undefined;
      await fs.writeFile(outLoc, code, encoding);
    }
  }

  async getProxy(originalFileLoc: string) {
    const proxiedCode = this.output[originalFileLoc];
    const proxiedUrl = originalFileLoc
      .substr(this.config.buildOptions.out.length)
      .replace(/\\/g, '/');
    return wrapImportProxy({
      url: proxiedUrl,
      code: proxiedCode,
      hmr: false,
      config: this.config,
    });
  }

  async writeProxyToDisk(originalFileLoc: string) {
    const proxyCode = await this.getProxy(originalFileLoc);
    const importProxyFileLoc = originalFileLoc + '.proxy.js';
    await fs.writeFile(importProxyFileLoc, proxyCode, 'utf-8');
  }
}

export async function buildProject(commandOptions: CommandOptions): Promise<SnowpackBuildResult> {
  const {config, lockfile} = commandOptions;
  const isDev = !!config.buildOptions.watch;
  const isSSR = !!config.experiments.ssr;

  // Fill in any command-specific plugin methods.
  // NOTE: markChanged only needed during dev, but may not be true for all.
  if (isDev) {
    for (const p of config.plugins) {
      p.markChanged = (fileLoc) => onWatchEvent(fileLoc) || undefined;
    }
  }

  const buildDirectoryLoc = config.buildOptions.out;
  const internalFilesBuildLoc = path.join(buildDirectoryLoc, config.buildOptions.metaDir);

  if (config.buildOptions.clean) {
    rimraf.sync(buildDirectoryLoc);
  }
  mkdirp.sync(buildDirectoryLoc);
  mkdirp.sync(internalFilesBuildLoc);

  for (const runPlugin of config.plugins) {
    if (runPlugin.run) {
      logger.debug(`starting ${runPlugin.name} run() (isDev=${isDev})`);
      const runJob = runPlugin
        .run({
          isDev: isDev,
          // @ts-ignore: deprecated
          isHmrEnabled: getIsHmrEnabled(config),
          // @ts-ignore: internal API only
          log: (msg, data: {msg: string} = {}) => {
            if (msg === 'CONSOLE_INFO' || msg === 'WORKER_MSG') {
              logger.info(data.msg.trim(), {name: runPlugin.name});
            }
          },
        })
        .catch((err) => {
          logger.error(err.toString(), {name: runPlugin.name});
          if (!isDev) {
            process.exit(1);
          }
        });
      // Wait for the job to complete before continuing (unless in watch mode)
      if (!isDev) {
        await runJob;
      }
    }
  }

  // Write the `import.meta.env` contents file to disk
  logger.debug(`generating meta files`);
  await fs.writeFile(
    path.join(internalFilesBuildLoc, 'env.js'),
    generateEnvModule({mode: 'production', isSSR}),
  );
  if (getIsHmrEnabled(config)) {
    await fs.writeFile(path.resolve(internalFilesBuildLoc, 'hmr-client.js'), HMR_CLIENT_CODE);
    await fs.writeFile(
      path.resolve(internalFilesBuildLoc, 'hmr-error-overlay.js'),
      HMR_OVERLAY_CODE,
    );
    hmrEngine = new EsmHmrEngine({port: config.devOptions.hmrPort});
  }

  logger.info(colors.yellow('! building source files...'));
  const buildStart = performance.now();
  const buildPipelineFiles: Record<string, FileBuilder> = {};

  /** Install all needed dependencies, based on the master buildPipelineFiles list.  */
  async function installDependencies() {
    const scannedFiles = Object.values(buildPipelineFiles)
      .map((f) => Object.values(f.filesToResolve))
      .reduce((flat, item) => flat.concat(item), []);
    const installDest = path.join(buildDirectoryLoc, config.buildOptions.webModulesUrl);
    const installResult = await installOptimizedDependencies(
      scannedFiles,
      installDest,
      commandOptions,
    );
    const allFiles = glob.sync(`**/*`, {
      cwd: installDest,
      absolute: true,
      nodir: true,
      dot: true,
      follow: true,
    });

    if (!config.experiments.optimize?.bundle) {
      for (const installedFileLoc of allFiles) {
        if (
          !installedFileLoc.endsWith('import-map.json') &&
          path.extname(installedFileLoc) !== '.js'
        ) {
          const proxiedCode = await readFile(url.pathToFileURL(installedFileLoc));
          const importProxyFileLoc = installedFileLoc + '.proxy.js';
          const proxiedUrl = installedFileLoc.substr(buildDirectoryLoc.length).replace(/\\/g, '/');
          const proxyCode = await wrapImportProxy({
            url: proxiedUrl,
            code: proxiedCode,
            hmr: false,
            config: config,
          });
          await fs.writeFile(importProxyFileLoc, proxyCode, 'utf-8');
        }
      }
    }
    return installResult;
  }

  // 0. Find all source files.
  for (const [mountedDir, mountEntry] of Object.entries(config.mount)) {
    const finalDestLocMap = new Map<string, string>();
    const allFiles = glob.sync(`**/*`, {
      ignore: [...config.exclude, ...config.testOptions.files],
      cwd: mountedDir,
      absolute: true,
      nodir: true,
      dot: true,
      follow: true,
    });
    for (const rawLocOnDisk of allFiles) {
      const fileLoc = path.resolve(rawLocOnDisk); // this is necessary since glob.sync() returns paths with / on windows.  path.resolve() will switch them to the native path separator.
      const finalUrl = getUrlForFileMount({fileLoc, mountKey: mountedDir, mountEntry, config})!;
      const finalDestLoc = path.join(buildDirectoryLoc, finalUrl);

      const existedFileLoc = finalDestLocMap.get(finalDestLoc);
      if (existedFileLoc) {
        logger.error(`Error: Two files overlap and build to the same destination: ${finalDestLoc}`);
        logger.error(`  File 1: ${existedFileLoc}`);
        logger.error(`  File 2: ${fileLoc}`);
        process.exit(1);
      }

      const outDir = path.dirname(finalDestLoc);
      const buildPipelineFile = new FileBuilder({
        fileURL: url.pathToFileURL(fileLoc),
        mountEntry,
        outDir,
        config,
        lockfile,
      });
      buildPipelineFiles[fileLoc] = buildPipelineFile;

      finalDestLocMap.set(finalDestLoc, fileLoc);
    }
  }

  // 1. Build all files for the first time, from source.
  const parallelWorkQueue = new PQueue({concurrency: CONCURRENT_WORKERS});
  const allBuildPipelineFiles = Object.values(buildPipelineFiles);
  for (const buildPipelineFile of allBuildPipelineFiles) {
    parallelWorkQueue.add(() =>
      buildPipelineFile.buildFile().catch((err) => handleFileError(err, buildPipelineFile)),
    );
  }
  await parallelWorkQueue.onIdle();

  const buildEnd = performance.now();
  logger.info(
    `${colors.green('✔')} build complete ${colors.dim(
      `[${((buildEnd - buildStart) / 1000).toFixed(2)}s]`,
    )}`,
  );

  // 2. Install all dependencies. This gets us the import map we need to resolve imports.
  let installResult = await installDependencies();

  logger.info(colors.yellow('! verifying build...'));

  // 3. Resolve all built file imports.
  const verifyStart = performance.now();
  for (const buildPipelineFile of allBuildPipelineFiles) {
    parallelWorkQueue.add(() =>
      buildPipelineFile
        .resolveImports(installResult.importMap!)
        .catch((err) => handleFileError(err, buildPipelineFile)),
    );
  }
  await parallelWorkQueue.onIdle();
  const verifyEnd = performance.now();
  logger.info(
    `${colors.green('✔')} verification complete ${colors.dim(
      `[${((verifyEnd - verifyStart) / 1000).toFixed(2)}s]`,
    )}`,
  );

  // 4. Write files to disk.
  logger.info(colors.yellow('! writing build to disk...'));
  const allImportProxyFiles = new Set(
    allBuildPipelineFiles.map((b) => b.filesToProxy).reduce((flat, item) => flat.concat(item), []),
  );
  for (const buildPipelineFile of allBuildPipelineFiles) {
    parallelWorkQueue.add(() => buildPipelineFile.writeToDisk());
    for (const builtFile of Object.keys(buildPipelineFile.output)) {
      if (allImportProxyFiles.has(builtFile)) {
        parallelWorkQueue.add(() =>
          buildPipelineFile
            .writeProxyToDisk(builtFile)
            .catch((err) => handleFileError(err, buildPipelineFile)),
        );
      }
    }
  }
  await parallelWorkQueue.onIdle();

  const buildResultManifest = createBuildFileManifest(allBuildPipelineFiles);

  // 5. Optimize the build.
  if (!config.buildOptions.watch) {
    if (config.experiments.optimize || config.plugins.some((p) => p.optimize)) {
      const optimizeStart = performance.now();
      logger.info(colors.yellow('! optimizing build...'));
      await runBuiltInOptimize(config);
      await runPipelineOptimizeStep(buildDirectoryLoc, {
        config,
        isDev: false,
        isSSR: config.experiments.ssr,
        isHmrEnabled: false,
      });
      const optimizeEnd = performance.now();
      logger.info(
        `${colors.green('✔')} optimize complete ${colors.dim(
          `[${((optimizeEnd - optimizeStart) / 1000).toFixed(2)}s]`,
        )}`,
      );
    }
    await runPipelineCleanupStep(config);
    logger.info(`${colors.underline(colors.green(colors.bold('▶ Build Complete!')))}\n\n`);
    return {
      result: buildResultManifest,
      onFileChange: () => {
        throw new Error('buildProject().onFileChange() only supported in "watch" mode.');
      },
      shutdown: () => {
        throw new Error('buildProject().shutdown() only supported in "watch" mode.');
      },
    };
  }

  // "--watch --hmr" mode - Tell users about the HMR WebSocket URL
  if (hmrEngine) {
    logger.info(
      `[HMR] WebSocket URL available at ${colors.cyan(`ws://localhost:${hmrEngine.port}`)}`,
    );
  }

  // "--watch" mode - Start watching the file system.
  // Defer "chokidar" loading to here, to reduce impact on overall startup time
  logger.info(colors.cyan('Watching for changes...'));
  const chokidar = await import('chokidar');

  function onDeleteEvent(fileLoc: string) {
    delete buildPipelineFiles[fileLoc];
  }
  async function onWatchEvent(fileLoc: string) {
    logger.info(colors.cyan('File changed...'));
    const mountEntryResult = getMountEntryForFile(fileLoc, config);
    if (!mountEntryResult) {
      return;
    }
    onFileChangeCallback({filePath: fileLoc});
    const [mountKey, mountEntry] = mountEntryResult;
    const finalUrl = getUrlForFileMount({fileLoc, mountKey, mountEntry, config})!;
    const finalDest = path.join(buildDirectoryLoc, finalUrl);
    const outDir = path.dirname(finalDest);
    const changedPipelineFile = new FileBuilder({
      fileURL: url.pathToFileURL(fileLoc),
      mountEntry,
      outDir,
      config,
      lockfile,
    });
    buildPipelineFiles[fileLoc] = changedPipelineFile;
    // 1. Build the file.
    await changedPipelineFile.buildFile().catch((err) => {
      logger.error(fileLoc + ' ' + err.toString(), {name: err.__snowpackBuildDetails?.name});
      hmrEngine &&
        hmrEngine.broadcastMessage({
          type: 'error',
          title:
            `Build Error` + err.__snowpackBuildDetails
              ? `: ${err.__snowpackBuildDetails.name}`
              : '',
          errorMessage: err.toString(),
          fileLoc,
          errorStackTrace: err.stack,
        });
    });
    // 2. Resolve any ESM imports. Handle new imports by triggering a re-install.
    let resolveSuccess = await changedPipelineFile.resolveImports(installResult.importMap!);
    if (!resolveSuccess) {
      await installDependencies();
      resolveSuccess = await changedPipelineFile.resolveImports(installResult.importMap!);
      if (!resolveSuccess) {
        logger.error('Exiting...');
        process.exit(1);
      }
    }
    // 3. Write to disk. If any proxy imports are needed, write those as well.
    await changedPipelineFile.writeToDisk();
    const allBuildPipelineFiles = Object.values(buildPipelineFiles);
    const allImportProxyFiles = new Set(
      allBuildPipelineFiles
        .map((b) => b.filesToProxy)
        .reduce((flat, item) => flat.concat(item), []),
    );
    for (const builtFile of Object.keys(changedPipelineFile.output)) {
      if (allImportProxyFiles.has(builtFile)) {
        await changedPipelineFile.writeProxyToDisk(builtFile);
      }
    }

    if (hmrEngine) {
      hmrEngine.broadcastMessage({type: 'reload'});
    }
  }
  const watcher = chokidar.watch(Object.keys(config.mount), {
    ignored: config.exclude,
    ignoreInitial: true,
    persistent: true,
    disableGlobbing: false,
  });
  watcher.on('add', (fileLoc) => onWatchEvent(fileLoc));
  watcher.on('change', (fileLoc) => onWatchEvent(fileLoc));
  watcher.on('unlink', (fileLoc) => onDeleteEvent(fileLoc));

  // Allow the user to hook into this callback, if they like (noop by default)
  let onFileChangeCallback: OnFileChangeCallback = () => {};

  return {
    result: buildResultManifest,
    onFileChange: (callback) => (onFileChangeCallback = callback),
    async shutdown() {
      await watcher.close();
    },
  };
}

export async function command(commandOptions: CommandOptions) {
  try {
    await buildProject(commandOptions);
  } catch (err) {
    logger.error(err.message);
    logger.debug(err.stack);
    process.exit(1);
  }

  if (commandOptions.config.buildOptions.watch) {
    // We intentionally never want to exit in watch mode!
    return new Promise(() => {});
  }
}<|MERGE_RESOLUTION|>--- conflicted
+++ resolved
@@ -177,11 +177,7 @@
             if (map) code = cssSourceMappingURL(code, sourceMappingURL);
             this.filesToResolve[outLoc] = {
               baseExt: fileExt,
-<<<<<<< HEAD
-=======
-              expandedExt: fileExt,
               root: this.config.root,
->>>>>>> 08f3818d
               contents: code,
               locOnDisk: url.fileURLToPath(this.fileURL),
             };
@@ -198,11 +194,7 @@
             if (map) code = jsSourceMappingURL(code, sourceMappingURL);
             this.filesToResolve[outLoc] = {
               baseExt: fileExt,
-<<<<<<< HEAD
-=======
-              expandedExt: fileExt,
               root: this.config.root,
->>>>>>> 08f3818d
               contents: code,
               locOnDisk: url.fileURLToPath(this.fileURL),
             };
@@ -220,11 +212,7 @@
             });
             this.filesToResolve[outLoc] = {
               baseExt: fileExt,
-<<<<<<< HEAD
-=======
-              expandedExt: fileExt,
               root: this.config.root,
->>>>>>> 08f3818d
               contents: code,
               locOnDisk: url.fileURLToPath(this.fileURL),
             };

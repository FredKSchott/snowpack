import merge from 'deepmerge';
import {promises as fs} from 'fs';
import glob from 'glob';
import * as colors from 'kleur/colors';
import mkdirp from 'mkdirp';
import PQueue from 'p-queue';
import path from 'path';
import {performance} from 'perf_hooks';
import rimraf from 'rimraf';
import url from 'url';
import {
  generateEnvModule,
  wrapHtmlResponse,
  wrapImportMeta,
  wrapImportProxy,
} from '../build/build-import-proxy';
import {buildFile, runPipelineCleanupStep, runPipelineOptimizeStep} from '../build/build-pipeline';
import {createImportResolver} from '../build/import-resolver';
import {getUrlForFileMount, getMountEntryForFile} from '../build/file-urls';
import {EsmHmrEngine} from '../hmr-server-engine';
import {logger} from '../logger';
import {transformFileImports} from '../rewrite-imports';
import {
  CommandOptions,
  ImportMap,
  MountEntry,
  SnowpackConfig,
  SnowpackSourceFile,
} from '../types/snowpack';
import {
  cssSourceMappingURL,
  HMR_CLIENT_CODE,
  HMR_OVERLAY_CODE,
  jsSourceMappingURL,
  readFile,
  relativeURL,
  removeLeadingSlash,
  replaceExt,
} from '../util';
import {getInstallTargets, run as installRunner} from './install';

const CONCURRENT_WORKERS = require('os').cpus().length;

let hmrEngine: EsmHmrEngine | null = null;
function getIsHmrEnabled(config: SnowpackConfig) {
  return config.buildOptions.watch && !!config.devOptions.hmr;
}

function handleFileError(err: Error, builder: FileBuilder) {
  logger.error(`✘ ${builder.filepath}\n  ${err.stack ? err.stack : err.message}`);
  process.exit(1);
}

async function installOptimizedDependencies(
  scannedFiles: SnowpackSourceFile[],
  installDest: string,
  commandOptions: CommandOptions,
) {
  const installConfig = merge(commandOptions.config, {
    installOptions: {
      dest: installDest,
      env: {NODE_ENV: process.env.NODE_ENV || 'production'},
      treeshake: commandOptions.config.buildOptions.watch
        ? false
        : commandOptions.config.installOptions.treeshake ?? true,
    },
  });
  // Unlike dev (where we scan from source code) the built output guarantees that we
  // will can scan all used entrypoints. Set to `[]` to improve tree-shaking performance.
  installConfig.knownEntrypoints = [];
  // 1. Scan imports from your final built JS files.
  const installTargets = await getInstallTargets(installConfig, scannedFiles);
  // 2. Install dependencies, based on the scan of your final build.
  const installResult = await installRunner({
    ...commandOptions,
    installTargets,
    config: installConfig,
    shouldPrintStats: true,
    shouldWriteLockfile: false,
  });
  return installResult;
}

/**
 * FileBuilder - This class is responsible for building a file. It is broken into
 * individual stages so that the entire application build process can be tackled
 * in stages (build -> resolve -> write to disk).
 */
class FileBuilder {
  output: Record<string, string | Buffer> = {};
  filesToResolve: Record<string, SnowpackSourceFile> = {};
  filesToProxy: string[] = [];

  readonly filepath: string;
  readonly mountEntry: MountEntry;
  readonly outDir: string;
  readonly config: SnowpackConfig;

  constructor({
    filepath,
    mountEntry,
    outDir,
    config,
  }: {
    filepath: string;
    mountEntry: MountEntry;
    outDir: string;
    config: SnowpackConfig;
  }) {
    this.filepath = filepath;
    this.mountEntry = mountEntry;
    this.outDir = outDir;
    this.config = config;
  }

  async buildFile() {
    this.filesToResolve = {};
    const isSSR = this.config.experiments.ssr;
    const srcExt = path.extname(this.filepath);
<<<<<<< HEAD
    const builtFileOutput = await buildFile(this.filepath, {
      plugins: this.config.plugins,
      isDev: false,
      isSSR,
      isHmrEnabled: false,
      sourceMaps: this.config.buildOptions.sourceMaps,
    });
    for (const [fileExt, buildResult] of Object.entries(builtFileOutput)) {
=======
    const fileOutput = this.mountEntry.static
      ? {[srcExt]: {code: await readFile(this.filepath)}}
      : await buildFile(this.filepath, {
          plugins: this.config.plugins,
          isDev: false,
          isSSR: this.config.experiments.ssr,
          isHmrEnabled: false,
          sourceMaps: this.config.buildOptions.sourceMaps,
        });

    for (const [fileExt, buildResult] of Object.entries(fileOutput)) {
>>>>>>> 5890ecdb
      let {code, map} = buildResult;
      if (!code) {
        continue;
      }
      const outFilename = replaceExt(path.basename(this.filepath), srcExt, fileExt);
      const outLoc = path.join(this.outDir, outFilename);
      const sourceMappingURL = outFilename + '.map';
      if (this.mountEntry.resolve && typeof code === 'string') {
        switch (fileExt) {
          case '.css': {
            if (map) code = cssSourceMappingURL(code, sourceMappingURL);
            this.filesToResolve[outLoc] = {
              baseExt: fileExt,
              expandedExt: fileExt,
              contents: code,
              locOnDisk: this.filepath,
            };
            break;
          }

          case '.js': {
            if (fileOutput['.css']) {
              // inject CSS if imported directly
              const cssFilename = outFilename.replace(/\.js$/i, '.css');
              code = `import './${cssFilename}';\n` + code;
            }
            code = wrapImportMeta({code, env: true, hmr: false, config: this.config});
            if (map) code = jsSourceMappingURL(code, sourceMappingURL);
            this.filesToResolve[outLoc] = {
              baseExt: fileExt,
              expandedExt: fileExt,
              contents: code,
              locOnDisk: this.filepath,
            };
            break;
          }

          case '.html': {
            code = wrapHtmlResponse({
              code,
              hmr: getIsHmrEnabled(this.config),
              hmrPort: hmrEngine ? hmrEngine.port : undefined,
              isDev: false,
              config: this.config,
              mode: 'production',
            });
            this.filesToResolve[outLoc] = {
              baseExt: fileExt,
              expandedExt: fileExt,
              contents: code,
              locOnDisk: this.filepath,
            };
            break;
          }
        }
      }

      this.output[outLoc] = code;
      if (map) {
        this.output[path.join(this.outDir, sourceMappingURL)] = map;
      }
    }
  }

  async resolveImports(importMap: ImportMap) {
    let isSuccess = true;
    this.filesToProxy = [];
    for (const [outLoc, rawFile] of Object.entries(this.filesToResolve)) {
      // don’t transform binary file contents
      if (Buffer.isBuffer(rawFile.contents)) {
        continue;
      }
      const file = rawFile as SnowpackSourceFile<string>;
      const resolveImportSpecifier = createImportResolver({
        fileLoc: file.locOnDisk!, // we’re confident these are reading from disk because we just read them
        dependencyImportMap: importMap,
        config: this.config,
      });
      const resolvedCode = await transformFileImports(file, (spec) => {
        // Try to resolve the specifier to a known URL in the project
        let resolvedImportUrl = resolveImportSpecifier(spec);
        // NOTE: If the import cannot be resolved, we'll need to re-install
        // your dependencies. We don't support this yet, but we will.
        // Until supported, just exit here.
        if (!resolvedImportUrl) {
          isSuccess = false;
          logger.error(`${file.locOnDisk} - Could not resolve unknown import "${spec}".`);
          return spec;
        }
        // Ignore "http://*" imports
        if (url.parse(resolvedImportUrl).protocol) {
          return spec;
        }
        // Ignore packages marked as external
        if (this.config.installOptions.externalPackage?.includes(resolvedImportUrl)) {
          return spec;
        }
        // Handle normal "./" & "../" import specifiers
        const importExtName = path.extname(resolvedImportUrl);
        const isProxyImport =
          importExtName &&
          (file.baseExt === '.js' || file.baseExt === '.html') &&
          importExtName !== '.js';
        const isAbsoluteUrlPath = path.posix.isAbsolute(resolvedImportUrl);
        let resolvedImportPath = removeLeadingSlash(path.normalize(resolvedImportUrl));
        // We treat ".proxy.js" files special: we need to make sure that they exist on disk
        // in the final build, so we mark them to be written to disk at the next step.
        if (isProxyImport) {
          if (isAbsoluteUrlPath) {
            this.filesToProxy.push(path.resolve(this.config.buildOptions.out, resolvedImportPath));
          } else {
            this.filesToProxy.push(path.resolve(path.dirname(outLoc), resolvedImportPath));
          }
        }

        if (isProxyImport) {
          resolvedImportPath = resolvedImportPath + '.proxy.js';
          resolvedImportUrl = resolvedImportUrl + '.proxy.js';
        }

        // When dealing with an absolute import path, we need to honor the baseUrl
        if (isAbsoluteUrlPath) {
          resolvedImportUrl = relativeURL(
            path.dirname(outLoc),
            path.resolve(this.config.buildOptions.out, resolvedImportPath),
          );
        }
        // Make sure that a relative URL always starts with "./"
        if (!resolvedImportUrl.startsWith('.') && !resolvedImportUrl.startsWith('/')) {
          resolvedImportUrl = './' + resolvedImportUrl;
        }
        return resolvedImportUrl;
      });
      this.output[outLoc] = resolvedCode;
    }
    return isSuccess;
  }

  async writeToDisk() {
    mkdirp.sync(this.outDir);
    for (const [outLoc, code] of Object.entries(this.output)) {
      const encoding = typeof code === 'string' ? 'utf-8' : undefined;
      await fs.writeFile(outLoc, code, encoding);
    }
  }

  async getProxy(originalFileLoc: string) {
    const proxiedCode = this.output[originalFileLoc];
    const proxiedUrl = originalFileLoc
      .substr(this.config.buildOptions.out.length)
      .replace(/\\/g, '/');
    return wrapImportProxy({
      url: proxiedUrl,
      code: proxiedCode,
      hmr: false,
      config: this.config,
    });
  }

  async writeProxyToDisk(originalFileLoc: string) {
    const proxyCode = await this.getProxy(originalFileLoc);
    const importProxyFileLoc = originalFileLoc + '.proxy.js';
    await fs.writeFile(importProxyFileLoc, proxyCode, 'utf-8');
  }
}

export async function command(commandOptions: CommandOptions) {
  const {config} = commandOptions;
  const isDev = !!config.buildOptions.watch;
  const isSSR = !!config.experiments.ssr;

  // Fill in any command-specific plugin methods.
  // NOTE: markChanged only needed during dev, but may not be true for all.
  if (isDev) {
    for (const p of config.plugins) {
      p.markChanged = (fileLoc) => onWatchEvent(fileLoc) || undefined;
    }
  }

  const buildDirectoryLoc = config.buildOptions.out;
  const internalFilesBuildLoc = path.join(buildDirectoryLoc, config.buildOptions.metaDir);

  if (config.buildOptions.clean) {
    rimraf.sync(buildDirectoryLoc);
  }
  mkdirp.sync(buildDirectoryLoc);
  mkdirp.sync(internalFilesBuildLoc);

  for (const runPlugin of config.plugins) {
    if (runPlugin.run) {
      logger.debug(`starting ${runPlugin.name} run() (isDev=${isDev})`);
      const runJob = runPlugin
        .run({
          isDev: isDev,
          isHmrEnabled: getIsHmrEnabled(config),
          // @ts-ignore: internal API only
          log: (msg, data: {msg: string} = {}) => {
            if (msg === 'CONSOLE_INFO' || msg === 'WORKER_MSG') {
              logger.info(data.msg.trim(), {name: runPlugin.name});
            }
          },
        })
        .catch((err) => {
          logger.error(err.toString(), {name: runPlugin.name});
          if (!isDev) {
            process.exit(1);
          }
        });
      // Wait for the job to complete before continuing (unless in watch mode)
      if (!isDev) {
        await runJob;
      }
    }
  }

  // Write the `import.meta.env` contents file to disk
  logger.debug(`generating meta files`);
  await fs.writeFile(
    path.join(internalFilesBuildLoc, 'env.js'),
    generateEnvModule({mode: 'production', isSSR}),
  );
  if (getIsHmrEnabled(config)) {
    await fs.writeFile(path.resolve(internalFilesBuildLoc, 'hmr-client.js'), HMR_CLIENT_CODE);
    await fs.writeFile(
      path.resolve(internalFilesBuildLoc, 'hmr-error-overlay.js'),
      HMR_OVERLAY_CODE,
    );
    hmrEngine = new EsmHmrEngine({port: config.devOptions.hmrPort});
  }

  logger.info(colors.yellow('! building source…'));
  const buildStart = performance.now();
  const buildPipelineFiles: Record<string, FileBuilder> = {};

  /** Install all needed dependencies, based on the master buildPipelineFiles list.  */
  async function installDependencies() {
    const scannedFiles = Object.values(buildPipelineFiles)
      .map((f) => Object.values(f.filesToResolve))
      .reduce((flat, item) => flat.concat(item), []);
    const installDest = path.join(buildDirectoryLoc, config.buildOptions.webModulesUrl);
    const installResult = await installOptimizedDependencies(scannedFiles, installDest, {
      ...commandOptions,
    });
    const allFiles = glob.sync(`**/*`, {
      cwd: installDest,
      absolute: true,
      nodir: true,
      dot: true,
    });
    for (const installedFileLoc of allFiles) {
      if (
        !installedFileLoc.endsWith('import-map.json') &&
        path.extname(installedFileLoc) !== '.js'
      ) {
        const proxiedCode = await readFile(installedFileLoc);
        const importProxyFileLoc = installedFileLoc + '.proxy.js';
        const proxiedUrl = installedFileLoc.substr(buildDirectoryLoc.length).replace(/\\/g, '/');
        const proxyCode = await wrapImportProxy({
          url: proxiedUrl,
          code: proxiedCode,
          hmr: false,
          config: config,
        });
        await fs.writeFile(importProxyFileLoc, proxyCode, 'utf-8');
      }
    }
    return installResult;
  }

  // 0. Find all source files.
  for (const [mountedDir, mountEntry] of Object.entries(config.mount)) {
    const allFiles = glob.sync(`**/*`, {
      ignore: [...config.exclude, ...config.testOptions.files],
      cwd: mountedDir,
      absolute: true,
      nodir: true,
      dot: true,
    });
    for (const rawLocOnDisk of allFiles) {
      const fileLoc = path.resolve(rawLocOnDisk); // this is necessary since glob.sync() returns paths with / on windows.  path.resolve() will switch them to the native path separator.
      const finalUrl = getUrlForFileMount({fileLoc, mountKey: mountedDir, mountEntry, config})!;
      const finalDestLoc = path.join(buildDirectoryLoc, finalUrl);
      const outDir = path.dirname(finalDestLoc);
      const buildPipelineFile = new FileBuilder({filepath: fileLoc, mountEntry, outDir, config});
      buildPipelineFiles[fileLoc] = buildPipelineFile;
    }
  }

  // 1. Build all files for the first time, from source.
  const parallelWorkQueue = new PQueue({concurrency: CONCURRENT_WORKERS});
  const allBuildPipelineFiles = Object.values(buildPipelineFiles);
  for (const buildPipelineFile of allBuildPipelineFiles) {
    parallelWorkQueue.add(() =>
      buildPipelineFile.buildFile().catch((err) => handleFileError(err, buildPipelineFile)),
    );
  }
  await parallelWorkQueue.onIdle();

  const buildEnd = performance.now();
  logger.info(
    `${colors.green('✔')} build complete ${colors.dim(
      `[${((buildEnd - buildStart) / 1000).toFixed(2)}s]`,
    )}`,
  );

  // 2. Install all dependencies. This gets us the import map we need to resolve imports.
  let installResult = await installDependencies();

  logger.info(colors.yellow('! verifying build...'));

  // 3. Resolve all built file imports.
  for (const buildPipelineFile of allBuildPipelineFiles) {
    parallelWorkQueue.add(() =>
      buildPipelineFile
        .resolveImports(installResult.importMap!)
        .catch((err) => handleFileError(err, buildPipelineFile)),
    );
  }
  await parallelWorkQueue.onIdle();
  logger.info(`${colors.green('✔')} verification complete`);

  // 4. Write files to disk.
  logger.info(colors.yellow('! writing build to disk...'));
  const allImportProxyFiles = new Set(
    allBuildPipelineFiles.map((b) => b.filesToProxy).reduce((flat, item) => flat.concat(item), []),
  );
  for (const buildPipelineFile of allBuildPipelineFiles) {
    parallelWorkQueue.add(() => buildPipelineFile.writeToDisk());
    for (const builtFile of Object.keys(buildPipelineFile.output)) {
      if (allImportProxyFiles.has(builtFile)) {
        parallelWorkQueue.add(() =>
          buildPipelineFile
            .writeProxyToDisk(builtFile)
            .catch((err) => handleFileError(err, buildPipelineFile)),
        );
      }
    }
  }
  await parallelWorkQueue.onIdle();

  logger.info(
    `${colors.green('✔')} build complete ${colors.dim(
      `[${((buildEnd - buildStart) / 1000).toFixed(2)}s]`,
    )}`,
  );

  // 5. Optimize the build.
  if (!config.buildOptions.watch) {
    await runPipelineCleanupStep(config);
    await runPipelineOptimizeStep(buildDirectoryLoc, {
      plugins: config.plugins,
      isDev: false,
      isSSR: config.experiments.ssr,
      isHmrEnabled: false,
      sourceMaps: config.buildOptions.sourceMaps,
    });
    logger.info(`${colors.underline(colors.green(colors.bold('▶ Build Complete!')))}\n\n`);
    return;
  }

  // "--watch --hmr" mode - Tell users about the HMR WebSocket URL
  if (hmrEngine) {
    logger.info(
      `[HMR] WebSocket URL available at ${colors.cyan(`ws://localhost:${hmrEngine.port}`)}`,
    );
  }

  // "--watch" mode - Start watching the file system.
  // Defer "chokidar" loading to here, to reduce impact on overall startup time
  logger.info(colors.cyan('Watching for changes...'));
  const chokidar = await import('chokidar');

  function onDeleteEvent(fileLoc: string) {
    delete buildPipelineFiles[fileLoc];
  }
  async function onWatchEvent(fileLoc: string) {
    logger.info(colors.cyan('File changed...'));
    const mountEntryResult = getMountEntryForFile(fileLoc, config);
    if (!mountEntryResult) {
      return;
    }
    const [mountKey, mountEntry] = mountEntryResult;
    const finalUrl = getUrlForFileMount({fileLoc, mountKey, mountEntry, config})!;
    const finalDest = path.join(buildDirectoryLoc, finalUrl);
    const outDir = path.dirname(finalDest);

    const changedPipelineFile = new FileBuilder({filepath: fileLoc, mountEntry, outDir, config});
    buildPipelineFiles[fileLoc] = changedPipelineFile;
    // 1. Build the file.
    await changedPipelineFile.buildFile().catch((err) => {
      logger.error(fileLoc + ' ' + err.toString(), {name: err.__snowpackBuildDetails?.name});
      hmrEngine &&
        hmrEngine.broadcastMessage({
          type: 'error',
          title:
            `Build Error` + err.__snowpackBuildDetails
              ? `: ${err.__snowpackBuildDetails.name}`
              : '',
          errorMessage: err.toString(),
          fileLoc,
          errorStackTrace: err.stack,
        });
    });
    // 2. Resolve any ESM imports. Handle new imports by triggering a re-install.
    let resolveSuccess = await changedPipelineFile.resolveImports(installResult.importMap!);
    if (!resolveSuccess) {
      await installDependencies();
      resolveSuccess = await changedPipelineFile.resolveImports(installResult.importMap!);
      if (!resolveSuccess) {
        logger.error('Exiting...');
        process.exit(1);
      }
    }
    // 3. Write to disk. If any proxy imports are needed, write those as well.
    await changedPipelineFile.writeToDisk();
    const allBuildPipelineFiles = Object.values(buildPipelineFiles);
    const allImportProxyFiles = new Set(
      allBuildPipelineFiles
        .map((b) => b.filesToProxy)
        .reduce((flat, item) => flat.concat(item), []),
    );
    for (const builtFile of Object.keys(changedPipelineFile.output)) {
      if (allImportProxyFiles.has(builtFile)) {
        await changedPipelineFile.writeProxyToDisk(builtFile);
      }
    }

    if (hmrEngine) {
      hmrEngine.broadcastMessage({type: 'reload'});
    }
  }
  const watcher = chokidar.watch(Object.keys(config.mount), {
    ignored: config.exclude,
    ignoreInitial: true,
    persistent: true,
    disableGlobbing: false,
  });
  watcher.on('add', (fileLoc) => onWatchEvent(fileLoc));
  watcher.on('change', (fileLoc) => onWatchEvent(fileLoc));
  watcher.on('unlink', (fileLoc) => onDeleteEvent(fileLoc));

  // We intentionally never want to exit in watch mode!
  return new Promise(() => {});
}<|MERGE_RESOLUTION|>--- conflicted
+++ resolved
@@ -117,28 +117,17 @@
     this.filesToResolve = {};
     const isSSR = this.config.experiments.ssr;
     const srcExt = path.extname(this.filepath);
-<<<<<<< HEAD
-    const builtFileOutput = await buildFile(this.filepath, {
-      plugins: this.config.plugins,
-      isDev: false,
-      isSSR,
-      isHmrEnabled: false,
-      sourceMaps: this.config.buildOptions.sourceMaps,
-    });
-    for (const [fileExt, buildResult] of Object.entries(builtFileOutput)) {
-=======
     const fileOutput = this.mountEntry.static
       ? {[srcExt]: {code: await readFile(this.filepath)}}
       : await buildFile(this.filepath, {
           plugins: this.config.plugins,
           isDev: false,
-          isSSR: this.config.experiments.ssr,
+          isSSR,
           isHmrEnabled: false,
           sourceMaps: this.config.buildOptions.sourceMaps,
         });
 
     for (const [fileExt, buildResult] of Object.entries(fileOutput)) {
->>>>>>> 5890ecdb
       let {code, map} = buildResult;
       if (!code) {
         continue;

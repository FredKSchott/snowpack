/**
 * This license applies to parts of this file originating from the
 * https://github.com/lukejacksonn/servor repository:
 *
 * MIT License
 * Copyright (c) 2019 Luke Jackson
 *
 * Permission is hereby granted, free of charge, to any person obtaining a copy
 * of this software and associated documentation files (the "Software"), to deal
 * in the Software without restriction, including without limitation the rights
 * to use, copy, modify, merge, publish, distribute, sublicense, and/or sell
 * copies of the Software, and to permit persons to whom the Software is
 * furnished to do so, subject to the following conditions:
 *
 * The above copyright notice and this permission notice shall be included in
 * all copies or substantial portions of the Software.
 *
 * THE SOFTWARE IS PROVIDED "AS IS", WITHOUT WARRANTY OF ANY KIND, EXPRESS OR
 * IMPLIED, INCLUDING BUT NOT LIMITED TO THE WARRANTIES OF MERCHANTABILITY,
 * FITNESS FOR A PARTICULAR PURPOSE AND NONINFRINGEMENT. IN NO EVENT SHALL THE
 * AUTHORS OR COPYRIGHT HOLDERS BE LIABLE FOR ANY CLAIM, DAMAGES OR OTHER
 * LIABILITY, WHETHER IN AN ACTION OF CONTRACT, TORT OR OTHERWISE, ARISING FROM,
 * OUT OF OR IN CONNECTION WITH THE SOFTWARE OR THE USE OR OTHER DEALINGS IN THE
 * SOFTWARE.
 */

import cacache from 'cacache';
import isCompressible from 'compressible';
import merge from 'deepmerge';
import etag from 'etag';
import {EventEmitter} from 'events';
import {createReadStream, existsSync, promises as fs, statSync} from 'fs';
import http from 'http';
import HttpProxy from 'http-proxy';
import http2 from 'http2';
import https from 'https';
import * as colors from 'kleur/colors';
import mime from 'mime-types';
import os from 'os';
import path from 'path';
import {performance} from 'perf_hooks';
import onProcessExit from 'signal-exit';
import stream from 'stream';
import url from 'url';
import util from 'util';
import zlib from 'zlib';
import {
  generateEnvModule,
  getMetaUrlPath,
  wrapHtmlResponse,
  wrapImportMeta,
  wrapImportProxy,
} from '../build/build-import-proxy';
import {buildFile as _buildFile, getInputsFromOutput} from '../build/build-pipeline';
import {createImportResolver} from '../build/import-resolver';
import {getUrlForFile} from '../build/file-urls';
import {EsmHmrEngine} from '../hmr-server-engine';
import {logger} from '../logger';
import {
  scanCodeImportsExports,
  transformEsmImports,
  transformFileImports,
} from '../rewrite-imports';
import {matchDynamicImportValue} from '../scan-imports';
import {
  CommandOptions,
  ImportMap,
  SnowpackBuildMap,
  LoadResult,
  SnowpackDevServer,
  OnFileChangeCallback,
} from '../types/snowpack';
import {
  BUILD_CACHE,
  checkLockfileHash,
  cssSourceMappingURL,
  DEV_DEPENDENCIES_DIR,
  getExt,
  getLastExt,
  HMR_CLIENT_CODE,
  HMR_OVERLAY_CODE,
  jsSourceMappingURL,
  openInBrowser,
  parsePackageImportSpecifier,
  readFile,
  relativeURL,
  replaceExt,
  resolveDependencyManifest,
  updateLockfileHash,
} from '../util';
import {getInstallTargets, run as installRunner} from './install';
import {getPort, getServerInfoMessage, paintDashboard, paintEvent} from './paint';
import {isBinaryFile} from 'isbinaryfile';

interface FoundFile {
  fileLoc: string;
  isStatic: boolean;
  isResolve: boolean;
}

const FILE_BUILD_RESULT_ERROR = `Build Result Error: There was a problem with a file build result.`;

/**
 * If encoding is defined, return a string. Otherwise, return a Buffer.
 */
function encodeResponse(
  response: Buffer | string,
  encoding: BufferEncoding | undefined | null,
): Buffer | string {
  if (encoding === undefined) {
    return response;
  }
  if (encoding) {
    if (typeof response === 'string') {
      return response;
    } else {
      return response.toString(encoding);
    }
  }
  if (typeof response === 'string') {
    return Buffer.from(response);
  } else {
    return response;
  }
}

function getCacheKey(fileLoc: string, {isSSR, env}) {
  return `${fileLoc}?env=${env}&isSSR=${isSSR ? '1' : '0'}`;
}

const DEFAULT_PROXY_ERROR_HANDLER = (
  err: Error,
  req: http.IncomingMessage,
  res: http.ServerResponse,
) => {
  const reqUrl = req.url!;
  logger.error(`✘ ${reqUrl}\n${err.message}`);
  sendResponseError(req, res, 502);
};

/**
 * A helper class for "Not Found" errors, storing data about what file lookups were attempted.
 */
class NotFoundError extends Error {
  lookups: string[];

  constructor(lookups: string[]) {
    super('NOT_FOUND');
    this.lookups = lookups;
  }
}

/**
 * Install dependencies needed in "dev" mode. Generally speaking, this scans
 * your entire source app for dependency install targets, installs them,
 * and then updates the "hash" file used to check node_modules freshness.
 */
async function installDependencies(commandOptions: CommandOptions) {
  const {config} = commandOptions;
  const installTargets = await getInstallTargets(config, commandOptions.lockfile);
  if (installTargets.length === 0) {
    logger.info('Nothing to install.');
    return;
  }
  // 2. Install dependencies, based on the scan of your final build.
  const installResult = await installRunner({
    ...commandOptions,
    installTargets,
    config,
    shouldPrintStats: true,
    shouldWriteLockfile: false,
  });
  await updateLockfileHash(DEV_DEPENDENCIES_DIR);
  return installResult;
}

function shouldProxy(pathPrefix: string, reqUrl: string) {
  const reqPath = decodeURI(url.parse(reqUrl).pathname!);
  return reqPath.startsWith(pathPrefix);
}

function sendResponseFile(
  req: http.IncomingMessage,
  res: http.ServerResponse,
  {contents, originalFileLoc, contentType}: LoadResult,
) {
  const body = Buffer.from(contents);
  const ETag = etag(body, {weak: true});
  const headers: Record<string, string> = {
    'Accept-Ranges': 'bytes',
    'Access-Control-Allow-Origin': '*',
    'Content-Type': contentType || 'application/octet-stream',
    ETag,
    Vary: 'Accept-Encoding',
  };

  if (req.headers['if-none-match'] === ETag) {
    res.writeHead(304, headers);
    res.end();
    return;
  }

  let acceptEncoding = (req.headers['accept-encoding'] as string) || '';
  if (
    req.headers['cache-control']?.includes('no-transform') ||
    ['HEAD', 'OPTIONS'].includes(req.method!) ||
    !contentType ||
    !isCompressible(contentType)
  ) {
    acceptEncoding = '';
  }

  // Handle gzip compression
  if (/\bgzip\b/.test(acceptEncoding) && stream.Readable.from) {
    const bodyStream = stream.Readable.from([body]);
    headers['Content-Encoding'] = 'gzip';
    res.writeHead(200, headers);
    stream.pipeline(bodyStream, zlib.createGzip(), res, function onError(err) {
      if (err) {
        res.end();
        logger.error(`✘ An error occurred serving ${colors.bold(req.url!)}`);
        logger.error(typeof err !== 'string' ? err.toString() : err);
      }
    });
    return;
  }

  // Handle partial requests
  // TODO: This throws out a lot of hard work, and ignores any build. Improve.
  const {range} = req.headers;
  if (range) {
    if (!originalFileLoc) {
      throw new Error('Virtual files do not support partial requests');
    }
    const {size: fileSize} = statSync(originalFileLoc);
    const [rangeStart, rangeEnd] = range.replace(/bytes=/, '').split('-');

    const start = parseInt(rangeStart, 10);
    const end = rangeEnd ? parseInt(rangeEnd, 10) : fileSize - 1;
    const chunkSize = end - start + 1;

    const fileStream = createReadStream(originalFileLoc, {start, end});
    res.writeHead(206, {
      ...headers,
      'Content-Range': `bytes ${start}-${end}/${fileSize}`,
      'Content-Length': chunkSize,
    });
    fileStream.pipe(res);
    return;
  }

  res.writeHead(200, headers);
  res.write(body);
  res.end();
}

function sendResponseError(req: http.IncomingMessage, res: http.ServerResponse, status: number) {
  const contentType = mime.contentType(path.extname(req.url!) || '.html');
  const headers: Record<string, string> = {
    'Access-Control-Allow-Origin': '*',
    'Accept-Ranges': 'bytes',
    'Content-Type': contentType || 'application/octet-stream',
    Vary: 'Accept-Encoding',
  };
  res.writeHead(status, headers);
  res.end();
}

function handleResponseError(req, res, err: Error | NotFoundError) {
  if (err instanceof NotFoundError) {
    // Don't log favicon "Not Found" errors. Browsers automatically request a favicon.ico file
    // from the server, which creates annoying errors for new apps / first experiences.
    if (req.path !== '/favicon.ico') {
      const attemptedFilesMessage = err.lookups.map((loc) => '  ✘ ' + loc).join('\n');
      logger.error(`[404] ${req.url}\n${attemptedFilesMessage}`);
    }
    sendResponseError(req, res, 404);
    return;
  }
  logger.error(err.toString());
  logger.error(`[500] ${req.url}`, {
    // @ts-ignore
    name: err.__snowpackBuildDetails?.name,
  });
  sendResponseError(req, res, 500);
  return;
}

export async function startDevServer(commandOptions: CommandOptions): Promise<SnowpackDevServer> {
  const {lockfile} = commandOptions;
  // Start the startup timer!
  let serverStart = performance.now();

  const {cwd, config} = commandOptions;
  const {port: defaultPort, hostname, open} = config.devOptions;
  const messageBus = new EventEmitter();
  const port = await getPort(defaultPort);

  // Reset the clock if we had to wait for the user prompt to select a new port.
  if (port !== defaultPort) {
    serverStart = performance.now();
  }

  // Fill in any command-specific plugin methods.
  for (const p of config.plugins) {
    p.markChanged = (fileLoc) => {
      knownETags.clear();
      onWatchEvent(fileLoc);
    };
  }

  if (config.devOptions.output === 'dashboard') {
    // "dashboard": Pipe console methods to the logger, and then start the dashboard.
    logger.debug(`attaching console.log listeners`);
    console.log = (...args: [any, ...any[]]) => {
      logger.info(util.format(...args));
    };
    console.warn = (...args: [any, ...any[]]) => {
      logger.warn(util.format(...args));
    };
    console.error = (...args: [any, ...any[]]) => {
      logger.error(util.format(...args));
    };
    paintDashboard(
      messageBus,
      config.plugins.map((p) => p.name),
    );
    logger.debug(`dashboard started`);
  } else {
    // "stream": Log relevent events to the console.
    messageBus.on(paintEvent.WORKER_MSG, ({id, msg}) => {
      logger.info(msg.trim(), {name: id});
    });
    messageBus.on(paintEvent.SERVER_START, (info) => {
      console.log(getServerInfoMessage(info));
    });
  }

  const inMemoryBuildCache = new Map<string, SnowpackBuildMap>();
  const filesBeingDeleted = new Set<string>();
  const filesBeingBuilt = new Map<string, Promise<SnowpackBuildMap>>();

  logger.debug(`Using in-memory cache.`);
  logger.debug(`Mounting directories:`, {
    task: () => {
      for (const [mountKey, mountEntry] of Object.entries(config.mount)) {
        logger.debug(` -> '${mountKey}' as URL '${mountEntry.url}'`);
      }
    },
  });

  // Set the proper install options, in case an install is needed.
  const dependencyImportMapLoc = path.join(DEV_DEPENDENCIES_DIR, 'import-map.json');
  logger.debug(`Using cache folder: ${path.relative(cwd, DEV_DEPENDENCIES_DIR)}`);
  const installCommandOptions = merge(commandOptions, {
    config: {
      installOptions: {
        dest: DEV_DEPENDENCIES_DIR,
        env: {NODE_ENV: process.env.NODE_ENV || 'development'},
        treeshake: false,
      },
    },
  });

  // Start with a fresh install of your dependencies, if needed.
  let dependencyImportMap: ImportMap = {imports: {}};
  try {
    dependencyImportMap = JSON.parse(
      await fs.readFile(dependencyImportMapLoc, {encoding: 'utf-8'}),
    );
  } catch (err) {
    // no import-map found, safe to ignore
  }

  if (!(await checkLockfileHash(DEV_DEPENDENCIES_DIR)) || !existsSync(dependencyImportMapLoc)) {
    logger.debug('Cache out of date or missing. Updating...');
    const installResult = await installDependencies(installCommandOptions);
    dependencyImportMap = installResult?.importMap || dependencyImportMap;
  } else {
    logger.debug(`Cache up-to-date. Using existing cache`);
  }

  const devProxies = {};
  config.proxy.forEach(([pathPrefix, proxyOptions]) => {
    const proxyServer = (devProxies[pathPrefix] = HttpProxy.createProxyServer(proxyOptions));
    for (const [onEventName, eventHandler] of Object.entries(proxyOptions.on)) {
      proxyServer.on(onEventName, eventHandler as () => void);
    }
    if (!proxyOptions.on.error) {
      proxyServer.on('error', DEFAULT_PROXY_ERROR_HANDLER);
    }
    logger.info(`Proxy created: ${pathPrefix} -> ${proxyOptions.target || proxyOptions.forward}`);
  });

  const readCredentials = async (cwd: string) => {
    const [cert, key] = await Promise.all([
      fs.readFile(path.join(cwd, 'snowpack.crt')),
      fs.readFile(path.join(cwd, 'snowpack.key')),
    ]);

    return {
      cert,
      key,
    };
  };

  let credentials: {cert: Buffer; key: Buffer} | undefined;
  if (config.devOptions.secure) {
    try {
      logger.debug(`reading credentials`);
      credentials = await readCredentials(cwd);
    } catch (e) {
      logger.error(
        `✘ No HTTPS credentials found! Missing Files:  ${colors.bold(
          'snowpack.crt',
        )}, ${colors.bold('snowpack.key')}`,
      );
      logger.info(`You can automatically generate credentials for your project via either:

  - ${colors.cyan('devcert')}: ${colors.yellow('npx devcert-cli generate localhost')}
    https://github.com/davewasmer/devcert-cli (no install required)

  - ${colors.cyan('mkcert')}: ${colors.yellow(
        'mkcert -install && mkcert -key-file snowpack.key -cert-file snowpack.crt localhost',
      )}

    https://github.com/FiloSottile/mkcert (install required)`);
      process.exit(1);
    }
  }

  for (const runPlugin of config.plugins) {
    if (runPlugin.run) {
      logger.debug(`starting ${runPlugin.name} run() in watch/isDev mode`);
      runPlugin
        .run({
          isDev: true,
          // @deprecated: no longer accurate when using the JS API
          isHmrEnabled: typeof config.devOptions.hmr !== 'undefined' ? config.devOptions.hmr : true,
          // @ts-ignore: internal API only
          log: (msg, data) => {
            if (msg === 'CONSOLE_INFO') {
              logger.info(data.msg, {name: runPlugin.name});
            } else {
              messageBus.emit(msg, {...data, id: runPlugin.name});
            }
          },
        })
        .then(() => {
          logger.info('Command completed.', {name: runPlugin.name});
        })
        .catch((err) => {
          logger.error(`Command exited with error code: ${err}`, {name: runPlugin.name});
          process.exit(1);
        });
    }
  }

  function loadUrl(
    reqUrl: string,
    {
      isSSR: _isSSR,
      allowStale: _allowStale,
      encoding: _encoding,
    }?: {isSSR?: boolean; allowStale?: boolean; encoding?: undefined},
  ): Promise<LoadResult<Buffer | string>>;
  function loadUrl(
    reqUrl: string,
    {
      isSSR: _isSSR,
      allowStale: _allowStale,
      encoding: _encoding,
    }: {isSSR?: boolean; allowStale?: boolean; encoding: BufferEncoding},
  ): Promise<LoadResult<string>>;
  function loadUrl(
    reqUrl: string,
    {
      isSSR: _isSSR,
      allowStale: _allowStale,
      encoding: _encoding,
    }: {isSSR?: boolean; allowStale?: boolean; encoding: null},
  ): Promise<LoadResult<Buffer>>;
  async function loadUrl(
    reqUrl: string,
    {
      isSSR: _isSSR,
      isHMR: _isHMR,
      allowStale: _allowStale,
      encoding: _encoding,
    }: {
      isSSR?: boolean;
      isHMR?: boolean;
      allowStale?: boolean;
      encoding?: BufferEncoding | null;
    } = {},
  ): Promise<LoadResult> {
    const isSSR = _isSSR ?? false;
    // Default to HMR on, but disable HMR if SSR mode is enabled.
    const isHMR = _isHMR ?? ((config.devOptions.hmr ?? true) && !isSSR);
    const allowStale = _allowStale ?? false;
    const encoding = _encoding ?? null;
    const reqUrlHmrParam = reqUrl.includes('?mtime=') && reqUrl.split('?')[1];
    let reqPath = decodeURI(url.parse(reqUrl).pathname!);
    const originalReqPath = reqPath;
    let isProxyModule = false;
    let isSourceMap = false;
    if (reqPath.endsWith('.proxy.js')) {
      isProxyModule = true;
      reqPath = replaceExt(reqPath, '.proxy.js', '');
    } else if (reqPath.endsWith('.map')) {
      isSourceMap = true;
      reqPath = replaceExt(reqPath, '.map', '');
    }

    if (reqPath === getMetaUrlPath('/hmr-client.js', config)) {
      return {
        contents: encodeResponse(HMR_CLIENT_CODE, encoding),
        originalFileLoc: null,
        contentType: 'application/javascript',
      };
    }
    if (reqPath === getMetaUrlPath('/hmr-error-overlay.js', config)) {
      return {
        contents: encodeResponse(HMR_OVERLAY_CODE, encoding),
        originalFileLoc: null,
        contentType: 'application/javascript',
      };
    }
    if (reqPath === getMetaUrlPath('/env.js', config)) {
      return {
        contents: encodeResponse(generateEnvModule({mode: 'development', isSSR}), encoding),
        originalFileLoc: null,
        contentType: 'application/javascript',
      };
    }

    const attemptedFileLoads: string[] = [];
    function attemptLoadFile(requestedFile): Promise<null | string> {
      if (attemptedFileLoads.includes(requestedFile)) {
        return Promise.resolve(null);
      }
      attemptedFileLoads.push(requestedFile);
      return fs
        .stat(requestedFile)
        .then((stat) => (stat.isFile() ? requestedFile : null))
        .catch(() => null /* ignore */);
    }

    let requestedFile = path.parse(reqPath);
    // let requestedFileExt = requestedFile.ext.toLowerCase();
    let requestedFileExt = getExt(reqPath);
    let requestedLastFileExt = getLastExt(reqPath);
    let responseFileExt = requestedLastFileExt;
    let isRoute = !requestedLastFileExt || requestedLastFileExt === '.html';

    async function getFileFromUrl(reqPath: string): Promise<FoundFile | null> {
      if (reqPath.startsWith(config.buildOptions.webModulesUrl)) {
        const dependencyFileLoc =
          reqPath.replace(config.buildOptions.webModulesUrl, DEV_DEPENDENCIES_DIR) +
          (isSourceMap ? '.map' : '');
        const foundFile = await attemptLoadFile(dependencyFileLoc);
        if (foundFile) {
          return {fileLoc: foundFile, isStatic: true, isResolve: false};
        }
      }
      for (const [mountKey, mountEntry] of Object.entries(config.mount)) {
        let requestedFile: string;
        if (mountEntry.url === '/') {
          requestedFile = path.join(mountKey, reqPath);
        } else if (reqPath.startsWith(mountEntry.url)) {
          requestedFile = path.join(mountKey, reqPath.replace(mountEntry.url, './'));
        } else {
          continue;
        }
        const fileLocExact = await attemptLoadFile(requestedFile);
        if (fileLocExact) {
          return {
            fileLoc: fileLocExact,
            isStatic: mountEntry.static,
            isResolve: mountEntry.resolve,
          };
        }
        if (!mountEntry.static) {
          for (const potentialSourceFile of getInputsFromOutput(requestedFile, config.plugins)) {
            const fileLoc = await attemptLoadFile(potentialSourceFile);
            if (fileLoc) {
              return {fileLoc, isStatic: mountEntry.static, isResolve: mountEntry.resolve};
            }
          }
        }
      }
      return null;
    }

    async function getFileFromRoute(reqPath: string): Promise<FoundFile | null> {
      for (const [mountKey, mountEntry] of Object.entries(config.mount)) {
        let requestedFile: string;
        if (mountEntry.url === '/') {
          requestedFile = path.join(mountKey, reqPath);
        } else if (reqPath.startsWith(mountEntry.url)) {
          requestedFile = path.join(mountKey, reqPath.replace(mountEntry.url, './'));
        } else {
          continue;
        }
        let fileLoc =
          (await attemptLoadFile(requestedFile + '.html')) ||
          (await attemptLoadFile(requestedFile + 'index.html')) ||
          (await attemptLoadFile(requestedFile + '/index.html'));
        if (fileLoc) {
          requestedFileExt = ['.html'];
          responseFileExt = '.html';
          return {fileLoc, isStatic: mountEntry.static, isResolve: mountEntry.resolve};
        }
      }
      return null;
    }

    async function getFileFromFallback(): Promise<FoundFile | null> {
      if (!config.devOptions.fallback) {
        return null;
      }
      for (const [mountKey, mountEntry] of Object.entries(config.mount)) {
        if (mountEntry.url !== '/') {
          continue;
        }
        const fallbackFile = path.join(mountKey, config.devOptions.fallback);
        const fileLoc = await attemptLoadFile(fallbackFile);
        if (fileLoc) {
          requestedFileExt = ['.html'];
          responseFileExt = '.html';
          return {fileLoc, isStatic: mountEntry.static, isResolve: mountEntry.resolve};
        }
      }
      return null;
    }

    let foundFile = await getFileFromUrl(reqPath);
    if (!foundFile && isRoute) {
      foundFile = (await getFileFromRoute(reqPath)) || (await getFileFromFallback());
    }

    if (!foundFile) {
      throw new NotFoundError(attemptedFileLoads);
    }

    /**
     * Given a file, build it. Building a file sends it through our internal
     * file builder pipeline, and outputs a build map representing the final
     * build. A Build Map is used because one source file can result in multiple
     * built files (Example: .svelte -> .js & .css).
     */
    async function buildFile(fileLoc: string): Promise<SnowpackBuildMap> {
      const existingBuilderPromise = filesBeingBuilt.get(fileLoc);
      if (existingBuilderPromise) {
        return existingBuilderPromise;
      }
      const fileBuilderPromise = (async () => {
<<<<<<< HEAD
        const {result: builtFileOutput} = await _buildFile(fileLoc, {
=======
        const builtFileOutput = await _buildFile(url.pathToFileURL(fileLoc), {
>>>>>>> ebb5943e
          plugins: config.plugins,
          isDev: true,
          isSSR,
          isHmrEnabled: isHMR,
          sourceMaps: config.buildOptions.sourceMaps,
        });
        inMemoryBuildCache.set(
          getCacheKey(fileLoc, {isSSR, env: process.env.NODE_ENV}),
          builtFileOutput,
        );
        return builtFileOutput;
      })();
      filesBeingBuilt.set(fileLoc, fileBuilderPromise);
      try {
        messageBus.emit(paintEvent.BUILD_FILE, {id: fileLoc, isBuilding: true});
        return await fileBuilderPromise;
      } finally {
        filesBeingBuilt.delete(fileLoc);
        messageBus.emit(paintEvent.BUILD_FILE, {id: fileLoc, isBuilding: false});
      }
    }

    /**
     * Wrap Response: The same build result can be expressed in different ways
     * based on the URL. For example, "App.css" should return CSS but
     * "App.css.proxy.js" should return a JS representation of that CSS. This is
     * handled in the wrap step.
     */
    async function wrapResponse(
      code: string | Buffer,
      {
        sourceMap,
        sourceMappingURL,
      }: {
        sourceMap?: string;
        sourceMappingURL: string;
      },
    ) {
      // transform special requests
      if (isRoute) {
        code = wrapHtmlResponse({
          code: code as string,
          hmr: isHMR,
          hmrPort: hmrEngine.port !== port ? hmrEngine.port : undefined,
          isDev: true,
          config,
          mode: 'development',
        });
      } else if (isProxyModule) {
        responseFileExt = '.js';
      } else if (isSourceMap && sourceMap) {
        responseFileExt = '.map';
        code = sourceMap;
      }

      // transform other files
      switch (responseFileExt) {
        case '.css': {
          if (sourceMap) code = cssSourceMappingURL(code as string, sourceMappingURL);
          break;
        }
        case '.js': {
          if (isProxyModule) {
            code = await wrapImportProxy({url: reqPath, code, hmr: isHMR, config});
          } else {
            code = wrapImportMeta({code: code as string, env: true, hmr: isHMR, config});
          }

          // source mapping
          if (sourceMap) code = jsSourceMappingURL(code, sourceMappingURL);

          break;
        }
      }

      // by default, return file from disk
      return code;
    }

    /**
     * Resolve Imports: Resolved imports are based on the state of the file
     * system, so they can't be cached long-term with the build.
     */
    async function resolveResponseImports(
      fileLoc: string,
      responseExt: string,
      wrappedResponse: string,
      retryMissing = true,
    ): Promise<string> {
      let missingPackages: string[] = [];
      const resolveImportSpecifier = createImportResolver({
        fileLoc,
        lockfile: lockfile,
        installImportMap: dependencyImportMap,
        config,
      });
      wrappedResponse = await transformFileImports(
        {
          locOnDisk: fileLoc,
          contents: wrappedResponse,
          baseExt: responseExt,
          expandedExt: getExt(fileLoc)[0] || '',
        },
        (spec) => {
          // Try to resolve the specifier to a known URL in the project
          let resolvedImportUrl = resolveImportSpecifier(spec);
          // Handle an import that couldn't be resolved
          if (!resolvedImportUrl) {
            missingPackages.push(spec);
            return spec;
          }
          // Ignore "http://*" imports
          if (url.parse(resolvedImportUrl).protocol) {
            return resolvedImportUrl;
          }
          // Ignore packages marked as external
          if (config.installOptions.externalPackage?.includes(resolvedImportUrl)) {
            return spec;
          }
          // Handle normal "./" & "../" import specifiers
          const importExtName = path.posix.extname(resolvedImportUrl);
          const isProxyImport =
            importExtName &&
            (responseExt === '.js' || responseExt === '.html') &&
            importExtName !== '.js';
          const isAbsoluteUrlPath = path.posix.isAbsolute(resolvedImportUrl);
          if (isProxyImport) {
            resolvedImportUrl = resolvedImportUrl + '.proxy.js';
          }

          // When dealing with an absolute import path, we need to honor the baseUrl
          // proxy modules may attach code to the root HTML (like style) so don't resolve
          if (isAbsoluteUrlPath && !isProxyModule) {
            resolvedImportUrl = relativeURL(path.posix.dirname(reqPath), resolvedImportUrl);
          }
          // Make sure that a relative URL always starts with "./"
          if (!resolvedImportUrl.startsWith('.') && !resolvedImportUrl.startsWith('/')) {
            resolvedImportUrl = './' + resolvedImportUrl;
          }
          return resolvedImportUrl;
        },
      );

      // A missing package is a broken import, so we need to recover instantly if possible.
      if (missingPackages.length > 0) {
        // if retryMissing is true, do a fresh dependency install and then retry.
        // Only retry once, to prevent an infinite loop when a package doesn't actually exist.
        if (retryMissing) {
          try {
            logger.info(colors.yellow('Dependency cache out of date. Updating...'));
            const installResult = await installDependencies(installCommandOptions);
            dependencyImportMap = installResult?.importMap || dependencyImportMap;
            return resolveResponseImports(fileLoc, responseExt, wrappedResponse, false);
          } catch (err) {
            const errorTitle = `Dependency Install Error`;
            const errorMessage = err.message;
            logger.error(`${errorTitle}: ${errorMessage}`);
            hmrEngine.broadcastMessage({
              type: 'error',
              title: errorTitle,
              errorMessage,
              fileLoc,
            });
            return wrappedResponse;
          }
        }
        // Otherwise, we need to send an error to the user, telling them about this issue.
        // A failed retry usually means that Snowpack couldn't detect the import that the browser
        // eventually saw post-build. In that case, you need to add it manually.
        const errorTitle = `Error: Import "${missingPackages[0]}" could not be resolved.`;
        const errorMessage = `If this import doesn't exist in the source file, add ${colors.bold(
          `"install": ["${missingPackages[0]}"]`,
        )} to your Snowpack config file.`;
        logger.error(`${errorTitle}\n${errorMessage}`);
        hmrEngine.broadcastMessage({
          type: 'error',
          title: errorTitle,
          errorMessage,
          fileLoc,
        });
      }

      let code = wrappedResponse;
      if (responseFileExt === '.js' && reqUrlHmrParam)
        code = await transformEsmImports(code as string, (imp) => {
          const importUrl = path.posix.resolve(path.posix.dirname(reqPath), imp);
          const node = hmrEngine.getEntry(importUrl);
          if (node && node.needsReplacement) {
            hmrEngine.markEntryForReplacement(node, false);
            return `${imp}?${reqUrlHmrParam}`;
          }
          return imp;
        });

      if (responseFileExt === '.js') {
        const isHmrEnabled = code.includes('import.meta.hot');
        const rawImports = await scanCodeImportsExports(code);
        const resolvedImports = rawImports.map((imp) => {
          let spec = code.substring(imp.s, imp.e);
          if (imp.d > -1) {
            spec = matchDynamicImportValue(spec) || '';
          }
          spec = spec.replace(/\?mtime=[0-9]+$/, '');
          return path.posix.resolve(path.posix.dirname(reqPath), spec);
        });
        hmrEngine.setEntry(originalReqPath, resolvedImports, isHmrEnabled);
      }

      wrappedResponse = code;
      return wrappedResponse;
    }

    /**
     * Given a build, finalize it for the response. This involves running
     * individual steps needed to go from build result to sever response,
     * including:
     *   - wrapResponse(): Wrap responses
     *   - resolveResponseImports(): Resolve all ESM imports
     */
    async function finalizeResponse(
      fileLoc: string,
      requestedFileExt: string[],
      output: SnowpackBuildMap,
    ): Promise<string | Buffer | null> {
      // Verify that the requested file exists in the build output map.
      for (const ext of requestedFileExt) {
        if (!output[ext]) continue;

        const {code, map} = output[ext];
        let finalResponse = code;

        // Handle attached CSS.
        if (ext.endsWith('.js') && output['.css']) {
          finalResponse =
            `import './${path.basename(reqPath).replace(/\.js$/, '.css.proxy.js')}';\n` +
            finalResponse;
        }
        // Resolve imports.
        if (
          ext.endsWith('.js') ||
          ext.endsWith('.html') ||
          ext.endsWith('.css')
        ) {
          finalResponse = await resolveResponseImports(
            fileLoc,
            ext,
            finalResponse as string,
          );
        }
        // Wrap the response.
        finalResponse = await wrapResponse(finalResponse, {
          sourceMap: map,
          sourceMappingURL: path.basename(requestedFile.base) + '.map',
        });
        // Return the finalized response.
        return finalResponse;
      }
      return null;
    }

    const {fileLoc, isStatic, isResolve} = foundFile;

    // 1. Check the hot build cache. If it's already found, then just serve it.
    let hotCachedResponse: SnowpackBuildMap | undefined = inMemoryBuildCache.get(
      getCacheKey(fileLoc, {isSSR, env: process.env.NODE_ENV}),
    );
    if (hotCachedResponse) {
      let responseContent: string | Buffer | null;
      try {
        responseContent = await finalizeResponse(fileLoc, requestedFileExt, hotCachedResponse);
      } catch (err) {
        logger.error(FILE_BUILD_RESULT_ERROR);
        hmrEngine.broadcastMessage({
          type: 'error',
          title: FILE_BUILD_RESULT_ERROR,
          errorMessage: err.toString(),
          fileLoc,
          errorStackTrace: err.stack,
        });
        throw err;
      }
      if (!responseContent) {
        throw new NotFoundError([fileLoc]);
      }
      return {
        contents: encodeResponse(responseContent, encoding),
        originalFileLoc: fileLoc,
        contentType: mime.lookup(responseFileExt),
      };
    }

    // 2. Load the file from disk. We'll need it to check the cold cache or build from scratch.
    const fileContents = await readFile(url.pathToFileURL(fileLoc));

    // 3. Send static files directly, since they were already build & resolved at install time.
    if (!isProxyModule && isStatic) {
      // If no resolution needed, just send the file directly.
      if (!isResolve) {
        return {
          contents: encodeResponse(fileContents, encoding),
          originalFileLoc: fileLoc,
          contentType: mime.lookup(responseFileExt),
        };
      }
      // Otherwise, finalize the response (where resolution happens) before sending.
      let responseContent: string | Buffer | null;
      try {
        responseContent = await finalizeResponse(fileLoc, requestedFileExt, {
          [requestedLastFileExt]: {code: fileContents},
        });
      } catch (err) {
        logger.error(FILE_BUILD_RESULT_ERROR);
        hmrEngine.broadcastMessage({
          type: 'error',
          title: FILE_BUILD_RESULT_ERROR,
          errorMessage: err.toString(),
          fileLoc,
          errorStackTrace: err.stack,
        });
        throw err;
      }
      if (!responseContent) {
        throw new NotFoundError([fileLoc]);
      }
      return {
        contents: encodeResponse(responseContent, encoding),
        originalFileLoc: fileLoc,
        contentType: mime.lookup(responseFileExt),
      };
    }

    // 4. Check the persistent cache. If found, serve it via a
    // "trust-but-verify" strategy. Build it after sending, and if it no longer
    // matches then assume the entire cache is suspect. In that case, clear the
    // persistent cache and then force a live-reload of the page.
    const cachedBuildData =
      allowStale &&
      process.env.NODE_ENV !== 'test' &&
      !filesBeingDeleted.has(fileLoc) &&
      !(await isBinaryFile(fileLoc)) &&
      (await cacache
        .get(BUILD_CACHE, getCacheKey(fileLoc, {isSSR, env: process.env.NODE_ENV}))
        .catch(() => null));
    if (cachedBuildData) {
      const {originalFileHash} = cachedBuildData.metadata;
      const newFileHash = etag(fileContents);
      if (originalFileHash === newFileHash) {
        // IF THIS FAILS TS CHECK: If you are changing the structure of
        // SnowpackBuildMap, be sure to also update `BUILD_CACHE` in util.ts to
        // a new unique name, to guarantee a clean cache for our users.
        const coldCachedResponse: SnowpackBuildMap = JSON.parse(
          cachedBuildData.data.toString(),
        ) as Record<
          string,
          {
            code: string;
            map?: string;
          }
        >;
        inMemoryBuildCache.set(
          getCacheKey(fileLoc, {isSSR, env: process.env.NODE_ENV}),
          coldCachedResponse,
        );
        const wrappedResponse = await finalizeResponse(
          fileLoc,
          requestedFileExt,
          coldCachedResponse,
        );
        if (!wrappedResponse) {
          throw new NotFoundError([fileLoc]);
        }
        // Trust...
        return {
          contents: encodeResponse(wrappedResponse, encoding),
          originalFileLoc: fileLoc,
          contentType: mime.lookup(responseFileExt),
          // ...but verify.
          checkStale: async () => {
            let checkFinalBuildResult: SnowpackBuildMap | null = null;
            try {
              checkFinalBuildResult = await buildFile(fileLoc!);
            } catch (err) {
              // safe to ignore, it will be surfaced later anyway
            } finally {
              if (
                !checkFinalBuildResult ||
                !cachedBuildData.data.equals(Buffer.from(JSON.stringify(checkFinalBuildResult)))
              ) {
                inMemoryBuildCache.clear();
                await cacache.rm.all(BUILD_CACHE);
                hmrEngine.broadcastMessage({type: 'reload'});
              }
            }
            return;
          },
        };
      }
    }

    // 5. Final option: build the file, serve it, and cache it.
    let responseContent: string | Buffer | null;
    let responseOutput: SnowpackBuildMap;
    try {
      responseOutput = await buildFile(fileLoc);
    } catch (err) {
      hmrEngine.broadcastMessage({
        type: 'error',
        title:
          `Build Error` +
          (err.__snowpackBuildDetails ? `: ${err.__snowpackBuildDetails.name}` : ''),
        errorMessage: err.toString(),
        fileLoc,
        errorStackTrace: err.stack,
      });
      throw err;
    }
    try {
      responseContent = await finalizeResponse(fileLoc, requestedFileExt, responseOutput);
    } catch (err) {
      logger.error(FILE_BUILD_RESULT_ERROR);
      hmrEngine.broadcastMessage({
        type: 'error',
        title: FILE_BUILD_RESULT_ERROR,
        errorMessage: err.toString(),
        fileLoc,
        errorStackTrace: err.stack,
      });
      throw err;
    }
    if (!responseContent) {
      throw new NotFoundError([fileLoc]);
    }

    // Save the file to the cold cache for reuse across restarts.
    cacache
      .put(
        BUILD_CACHE,
        getCacheKey(fileLoc, {isSSR, env: process.env.NODE_ENV}),
        Buffer.from(JSON.stringify(responseOutput)),
        {
          metadata: {originalFileHash: etag(fileContents)},
        },
      )
      .catch((err) => {
        logger.error(`Cache Error: ${err.toString()}`);
      });

    return {
      contents: encodeResponse(responseContent, encoding),
      originalFileLoc: fileLoc,
      contentType: mime.lookup(responseFileExt),
    };
  }

  function getRequestProxy(
    reqUrl: string,
  ): undefined | ((req: http.IncomingMessage, res: http.ServerResponse) => void) {
    for (const [pathPrefix] of config.proxy) {
      if (!shouldProxy(pathPrefix, reqUrl)) {
        continue;
      }
      return (req, res) => devProxies[pathPrefix].web(req, res);
    }
  }

  /**
   * A simple map to optimize the speed of our 304 responses. If an ETag check is
   * sent in the request, check if it matches the last known etag for tat file.
   *
   * Remember: This is just a nice-to-have! If we get this logic wrong, it can mean
   * stale files in the user's cache. Feel free to clear aggressively, as needed.
   */
  const knownETags = new Map<string, string>();

  /**
   * Fully handle the response for a given request. This is used internally for
   * every response that the dev server sends, but it can also be used via the
   * JS API to handle most boilerplate around request handling.
   */
  async function handleRequest(
    req: http.IncomingMessage,
    res: http.ServerResponse,
    {handleError}: {handleError?: boolean} = {},
  ) {
    const reqUrl = req.url!;
    // Check if a configured proxy matches the request.
    const requestProxy = getRequestProxy(reqUrl);
    if (requestProxy) {
      return requestProxy(req, res);
    }
    // Check if we can send back an optimized 304 response
    const quickETagCheck = req.headers['if-none-match'];
    const quickETagCheckUrl = reqUrl.replace(/\/$/, '/index.html');
    if (quickETagCheck && quickETagCheck === knownETags.get(quickETagCheckUrl)) {
      logger.debug(`optimized etag! sending 304...`);
      res.writeHead(304, {'Access-Control-Allow-Origin': '*'});
      res.end();
      return;
    }
    // Otherwise, load the file and respond if successful.
    try {
      const result = await loadUrl(reqUrl, {allowStale: true, encoding: null});
      sendResponseFile(req, res, result);
      if (result.checkStale) {
        await result.checkStale();
      }
      if (result.contents) {
        const tag = etag(result.contents, {weak: true});
        const reqPath = decodeURI(url.parse(reqUrl).pathname!);
        knownETags.set(reqPath, tag);
      }
      return;
    } catch (err) {
      // Some consumers may want to handle/ignore errors themselves.
      if (handleError === false) {
        throw err;
      }
      handleResponseError(req, res, err);
    }
  }

  type Http2RequestListener = (
    request: http2.Http2ServerRequest,
    response: http2.Http2ServerResponse,
  ) => void;
  const createServer = (responseHandler: http.RequestListener | Http2RequestListener) => {
    if (credentials && config.proxy.length === 0) {
      return http2.createSecureServer(
        {...credentials!, allowHTTP1: true},
        responseHandler as Http2RequestListener,
      );
    } else if (credentials) {
      return https.createServer(credentials, responseHandler as http.RequestListener);
    }

    return http.createServer(responseHandler as http.RequestListener);
  };

  const server = createServer(async (req, res) => {
    // Attach a request logger.
    res.on('finish', () => {
      const {method, url} = req;
      const {statusCode} = res;
      logger.debug(`[${statusCode}] ${method} ${url}`);
    });
    // If custom "app" is given, pass requests through there first.
    if (config.experiments.app) {
      config.experiments.app(req, res, async (err?: Error | null) => {
        if (err) {
          handleResponseError(req, res, err);
          return;
        }
        handleRequest(req, res);
      });
      return;
    }
    // Otherwise, pass requests directly to Snowpack's request handler.
    handleRequest(req, res);
  })
    .on('error', (err: Error) => {
      logger.error(colors.red(`  ✘ Failed to start server at port ${colors.bold(port)}.`), err);
      server.close();
      process.exit(1);
    })
    .on('upgrade', (req: http.IncomingMessage, socket, head) => {
      config.proxy.forEach(([pathPrefix, proxyOptions]) => {
        const isWebSocket = proxyOptions.ws || proxyOptions.target?.toString().startsWith('ws');
        if (isWebSocket && shouldProxy(pathPrefix, req.url!)) {
          devProxies[pathPrefix].ws(req, socket, head);
          logger.info('Upgrading to WebSocket');
        }
      });
    })
    .listen(port);

  const {hmrDelay} = config.devOptions;
  const hmrEngineOptions = Object.assign(
    {delay: hmrDelay},
    config.devOptions.hmrPort ? {port: config.devOptions.hmrPort} : {server, port},
  );
  const hmrEngine = new EsmHmrEngine(hmrEngineOptions);
  onProcessExit(() => {
    hmrEngine.disconnectAllClients();
  });

  // Live Reload + File System Watching
  let isLiveReloadPaused = false;

  function updateOrBubble(url: string, visited: Set<string>) {
    if (visited.has(url)) {
      return;
    }
    const node = hmrEngine.getEntry(url);
    const isBubbled = visited.size > 0;
    if (node && node.isHmrEnabled) {
      hmrEngine.broadcastMessage({type: 'update', url, bubbled: isBubbled});
    }
    visited.add(url);
    if (node && node.isHmrAccepted) {
      // Found a boundary, no bubbling needed
    } else if (node && node.dependents.size > 0) {
      node.dependents.forEach((dep) => {
        hmrEngine.markEntryForReplacement(node, true);
        updateOrBubble(dep, visited);
      });
    } else {
      // We've reached the top, trigger a full page refresh
      hmrEngine.broadcastMessage({type: 'reload'});
    }
  }
  function handleHmrUpdate(fileLoc: string, updatedUrl: string) {
    if (isLiveReloadPaused) {
      return;
    }

    // Append ".proxy.js" to Non-JS files to match their registered URL in the
    // client app.
    if (!updatedUrl.endsWith('.js')) {
      updatedUrl += '.proxy.js';
    }
    // Check if a virtual file exists in the resource cache (ex: CSS from a
    // Svelte file) If it does, mark it for HMR replacement but DONT trigger a
    // separate HMR update event. This is because a virtual resource doesn't
    // actually exist on disk, so we need the main resource (the JS) to load
    // first. Only after that happens will the CSS exist.
    const virtualCssFileUrl = updatedUrl.replace(/.js$/, '.css');
    const virtualNode = hmrEngine.getEntry(`${virtualCssFileUrl}.proxy.js`);
    if (virtualNode) {
      hmrEngine.markEntryForReplacement(virtualNode, true);
    }
    // If the changed file exists on the page, trigger a new HMR update.
    if (hmrEngine.getEntry(updatedUrl)) {
      updateOrBubble(updatedUrl, new Set());
      return;
    }

    // Otherwise, reload the page if the file exists in our hot cache (which
    // means that the file likely exists on the current page, but is not
    // supported by HMR (HTML, image, etc)).
    if (inMemoryBuildCache.has(getCacheKey(fileLoc, {isSSR: false, env: process.env.NODE_ENV}))) {
      hmrEngine.broadcastMessage({type: 'reload'});
      return;
    }
  }

  // Announce server has started
  const remoteIps = Object.values(os.networkInterfaces())
    .reduce((every: os.NetworkInterfaceInfo[], i) => [...every, ...(i || [])], [])
    .filter((i) => i.family === 'IPv4' && i.internal === false)
    .map((i) => i.address);
  const protocol = config.devOptions.secure ? 'https:' : 'http:';
  messageBus.emit(paintEvent.SERVER_START, {
    protocol,
    hostname,
    port,
    remoteIp: remoteIps[0],
    startTimeMs: Math.round(performance.now() - serverStart),
  });

  // Open the user's browser (ignore if failed)
  if (open !== 'none') {
    await openInBrowser(protocol, hostname, port, open).catch((err) => {
      logger.debug(`Browser open error: ${err}`);
    });
  }

  // Start watching the file system.
  // Defer "chokidar" loading to here, to reduce impact on overall startup time
  const chokidar = await import('chokidar');

  // Allow the user to hook into this callback, if they like (noop by default)
  let onFileChangeCallback: OnFileChangeCallback = () => {};

  // Watch src files
  async function onWatchEvent(fileLoc: string) {
    logger.info(colors.cyan('File changed...'));
    onFileChangeCallback({filePath: fileLoc});
    const updatedUrl = getUrlForFile(fileLoc, config);
    if (updatedUrl) {
      handleHmrUpdate(fileLoc, updatedUrl);
      knownETags.delete(updatedUrl);
      knownETags.delete(updatedUrl + '.proxy.js');
    }
    inMemoryBuildCache.delete(getCacheKey(fileLoc, {isSSR: true, env: process.env.NODE_ENV}));
    inMemoryBuildCache.delete(getCacheKey(fileLoc, {isSSR: false, env: process.env.NODE_ENV}));
    filesBeingDeleted.add(fileLoc);
    await cacache.rm.entry(
      BUILD_CACHE,
      getCacheKey(fileLoc, {isSSR: true, env: process.env.NODE_ENV}),
    );
    await cacache.rm.entry(
      BUILD_CACHE,
      getCacheKey(fileLoc, {isSSR: false, env: process.env.NODE_ENV}),
    );
    for (const plugin of config.plugins) {
      plugin.onChange && plugin.onChange({filePath: fileLoc});
    }
    filesBeingDeleted.delete(fileLoc);
  }
  const watcher = chokidar.watch(Object.keys(config.mount), {
    ignored: config.exclude,
    persistent: true,
    ignoreInitial: true,
    disableGlobbing: false,
  });
  watcher.on('add', (fileLoc) => {
    knownETags.clear();
    onWatchEvent(fileLoc);
  });
  watcher.on('unlink', (fileLoc) => {
    knownETags.clear();
    onWatchEvent(fileLoc);
  });
  watcher.on('change', (fileLoc) => {
    onWatchEvent(fileLoc);
  });

  // Watch node_modules & rerun snowpack install if symlinked dep updates
  const symlinkedFileLocs = new Set(
    Object.keys(dependencyImportMap.imports)
      .map((specifier) => {
        const [packageName] = parsePackageImportSpecifier(specifier);
        return resolveDependencyManifest(packageName, cwd);
      }) // resolve symlink src location
      .filter(([_, packageManifest]) => packageManifest && !packageManifest['_id']) // only watch symlinked deps for now
      .map(([fileLoc]) => `${path.dirname(fileLoc!)}/**`),
  );
  function onDepWatchEvent() {
    hmrEngine.broadcastMessage({type: 'reload'});
  }
  const depWatcher = chokidar.watch([...symlinkedFileLocs], {
    cwd: '/', // we’re using absolute paths, so watch from root
    persistent: true,
    ignoreInitial: true,
    disableGlobbing: false,
  });
  depWatcher.on('add', onDepWatchEvent);
  depWatcher.on('change', onDepWatchEvent);
  depWatcher.on('unlink', onDepWatchEvent);

  return {
    port,
    loadUrl,
    handleRequest,
    sendResponseFile,
    sendResponseError,
    onFileChange: (callback) => (onFileChangeCallback = callback),
    async shutdown() {
      await watcher.close();
      server.close();
    },
  };
}

export async function command(commandOptions: CommandOptions) {
  try {
    await startDevServer(commandOptions);
  } catch (err) {
    logger.error(err.message);
    logger.debug(err.stack);
    process.exit(1);
  }
  return new Promise(() => {});
}<|MERGE_RESOLUTION|>--- conflicted
+++ resolved
@@ -655,11 +655,7 @@
         return existingBuilderPromise;
       }
       const fileBuilderPromise = (async () => {
-<<<<<<< HEAD
-        const {result: builtFileOutput} = await _buildFile(fileLoc, {
-=======
-        const builtFileOutput = await _buildFile(url.pathToFileURL(fileLoc), {
->>>>>>> ebb5943e
+        const {result: builtFileOutput} = await _buildFile(url.pathToFileURL(fileLoc), {
           plugins: config.plugins,
           isDev: true,
           isSSR,

/**
 * This license applies to parts of this file originating from the
 * https://github.com/lukejacksonn/servor repository:
 *
 * MIT License
 * Copyright (c) 2019 Luke Jackson
 *
 * Permission is hereby granted, free of charge, to any person obtaining a copy
 * of this software and associated documentation files (the "Software"), to deal
 * in the Software without restriction, including without limitation the rights
 * to use, copy, modify, merge, publish, distribute, sublicense, and/or sell
 * copies of the Software, and to permit persons to whom the Software is
 * furnished to do so, subject to the following conditions:
 *
 * The above copyright notice and this permission notice shall be included in
 * all copies or substantial portions of the Software.
 *
 * THE SOFTWARE IS PROVIDED "AS IS", WITHOUT WARRANTY OF ANY KIND, EXPRESS OR
 * IMPLIED, INCLUDING BUT NOT LIMITED TO THE WARRANTIES OF MERCHANTABILITY,
 * FITNESS FOR A PARTICULAR PURPOSE AND NONINFRINGEMENT. IN NO EVENT SHALL THE
 * AUTHORS OR COPYRIGHT HOLDERS BE LIABLE FOR ANY CLAIM, DAMAGES OR OTHER
 * LIABILITY, WHETHER IN AN ACTION OF CONTRACT, TORT OR OTHERWISE, ARISING FROM,
 * OUT OF OR IN CONNECTION WITH THE SOFTWARE OR THE USE OR OTHER DEALINGS IN THE
 * SOFTWARE.
 */

import cacache from 'cacache';
import isCompressible from 'compressible';
import merge from 'deepmerge';
import etag from 'etag';
import {EventEmitter} from 'events';
import {createReadStream, existsSync, promises as fs, statSync} from 'fs';
import http from 'http';
import HttpProxy from 'http-proxy';
import http2 from 'http2';
import https from 'https';
import * as colors from 'kleur/colors';
import mime from 'mime-types';
import os from 'os';
import path from 'path';
import {performance} from 'perf_hooks';
import onProcessExit from 'signal-exit';
import stream from 'stream';
import url from 'url';
import util from 'util';
import zlib from 'zlib';
import {
  generateEnvModule,
  getMetaUrlPath,
  wrapHtmlResponse,
  wrapImportMeta,
  wrapImportProxy,
} from '../build/build-import-proxy';
import {buildFile as _buildFile, getInputsFromOutput} from '../build/build-pipeline';
import {createImportResolver} from '../build/import-resolver';
import {getUrlForFile} from '../build/file-urls';
import {EsmHmrEngine} from '../hmr-server-engine';
import {logger} from '../logger';
import {
  scanCodeImportsExports,
  transformEsmImports,
  transformFileImports,
} from '../rewrite-imports';
import {matchDynamicImportValue} from '../scan-imports';
import {
  CommandOptions,
  ImportMap,
  SnowpackBuildMap,
  LoadResult,
  SnowpackDevServer,
  OnFileChangeCallback,
} from '../types/snowpack';
import {
  BUILD_CACHE,
  checkLockfileHash,
  cssSourceMappingURL,
  DEV_DEPENDENCIES_DIR,
  getExt,
  HMR_CLIENT_CODE,
  HMR_OVERLAY_CODE,
  jsSourceMappingURL,
  openInBrowser,
  parsePackageImportSpecifier,
  readFile,
  relativeURL,
  replaceExt,
  resolveDependencyManifest,
  updateLockfileHash,
} from '../util';
import {getInstallTargets, run as installRunner} from './install';
import {getPort, getServerInfoMessage, paintDashboard, paintEvent} from './paint';
import {isBinaryFile} from 'isbinaryfile';

interface FoundFile {
  fileLoc: string;
  isStatic: boolean;
  isResolve: boolean;
}

const FILE_BUILD_RESULT_ERROR = `Build Result Error: There was a problem with a file build result.`;

/**
 * If encoding is defined, return a string. Otherwise, return a Buffer.
 */
function encodeResponse(
  response: Buffer | string,
  encoding: BufferEncoding | undefined | null,
): Buffer | string {
  if (encoding === undefined) {
    return response;
  }
  if (encoding) {
    if (typeof response === 'string') {
      return response;
    } else {
      return response.toString(encoding);
    }
  }
  if (typeof response === 'string') {
    return Buffer.from(response);
  } else {
    return response;
  }
}

function getCacheKey(fileLoc: string, {isSSR, env}) {
  return `${fileLoc}?env=${env}&isSSR=${isSSR ? '1' : '0'}`;
}

const DEFAULT_PROXY_ERROR_HANDLER = (
  err: Error,
  req: http.IncomingMessage,
  res: http.ServerResponse,
) => {
  const reqUrl = req.url!;
  logger.error(`✘ ${reqUrl}\n${err.message}`);
  sendResponseError(req, res, 502);
};

/**
 * A helper class for "Not Found" errors, storing data about what file lookups were attempted.
 */
class NotFoundError extends Error {
  lookups: string[];

  constructor(lookups: string[]) {
    super('NOT_FOUND');
    this.lookups = lookups;
  }
}

/**
 * Install dependencies needed in "dev" mode. Generally speaking, this scans
 * your entire source app for dependency install targets, installs them,
 * and then updates the "hash" file used to check node_modules freshness.
 */
async function installDependencies(commandOptions: CommandOptions) {
  const {config} = commandOptions;
  const installTargets = await getInstallTargets(config, commandOptions.lockfile);
  if (installTargets.length === 0) {
    logger.info('Nothing to install.');
    return;
  }
  // 2. Install dependencies, based on the scan of your final build.
  const installResult = await installRunner({
    ...commandOptions,
    installTargets,
    config,
    shouldPrintStats: true,
    shouldWriteLockfile: false,
  });
  await updateLockfileHash(DEV_DEPENDENCIES_DIR);
  return installResult;
}

function shouldProxy(pathPrefix: string, reqUrl: string) {
  const reqPath = decodeURI(url.parse(reqUrl).pathname!);
  return reqPath.startsWith(pathPrefix);
}

function sendResponseFile(
  req: http.IncomingMessage,
  res: http.ServerResponse,
  {contents, originalFileLoc, contentType}: LoadResult,
) {
  const body = Buffer.from(contents);
  const ETag = etag(body, {weak: true});
  const headers: Record<string, string> = {
    'Accept-Ranges': 'bytes',
    'Access-Control-Allow-Origin': '*',
    'Content-Type': contentType || 'application/octet-stream',
    ETag,
    Vary: 'Accept-Encoding',
  };

  if (req.headers['if-none-match'] === ETag) {
    res.writeHead(304, headers);
    res.end();
    return;
  }

  let acceptEncoding = (req.headers['accept-encoding'] as string) || '';
  if (
    req.headers['cache-control']?.includes('no-transform') ||
    ['HEAD', 'OPTIONS'].includes(req.method!) ||
    !contentType ||
    !isCompressible(contentType)
  ) {
    acceptEncoding = '';
  }

  // Handle gzip compression
  if (/\bgzip\b/.test(acceptEncoding) && stream.Readable.from) {
    const bodyStream = stream.Readable.from([body]);
    headers['Content-Encoding'] = 'gzip';
    res.writeHead(200, headers);
    stream.pipeline(bodyStream, zlib.createGzip(), res, function onError(err) {
      if (err) {
        res.end();
        logger.error(`✘ An error occurred serving ${colors.bold(req.url!)}`);
        logger.error(typeof err !== 'string' ? err.toString() : err);
      }
    });
    return;
  }

  // Handle partial requests
  // TODO: This throws out a lot of hard work, and ignores any build. Improve.
  const {range} = req.headers;
  if (range) {
    if (!originalFileLoc) {
      throw new Error('Virtual files do not support partial requests');
    }
    const {size: fileSize} = statSync(originalFileLoc);
    const [rangeStart, rangeEnd] = range.replace(/bytes=/, '').split('-');

    const start = parseInt(rangeStart, 10);
    const end = rangeEnd ? parseInt(rangeEnd, 10) : fileSize - 1;
    const chunkSize = end - start + 1;

    const fileStream = createReadStream(originalFileLoc, {start, end});
    res.writeHead(206, {
      ...headers,
      'Content-Range': `bytes ${start}-${end}/${fileSize}`,
      'Content-Length': chunkSize,
    });
    fileStream.pipe(res);
    return;
  }

  res.writeHead(200, headers);
  res.write(body);
  res.end();
}

function sendResponseError(req: http.IncomingMessage, res: http.ServerResponse, status: number) {
  const contentType = mime.contentType(path.extname(req.url!) || '.html');
  const headers: Record<string, string> = {
    'Access-Control-Allow-Origin': '*',
    'Accept-Ranges': 'bytes',
    'Content-Type': contentType || 'application/octet-stream',
    Vary: 'Accept-Encoding',
  };
  res.writeHead(status, headers);
  res.end();
}

function handleResponseError(req, res, err: Error | NotFoundError) {
  if (err instanceof NotFoundError) {
    // Don't log favicon "Not Found" errors. Browsers automatically request a favicon.ico file
    // from the server, which creates annoying errors for new apps / first experiences.
    if (req.path !== '/favicon.ico') {
      const attemptedFilesMessage = err.lookups.map((loc) => '  ✘ ' + loc).join('\n');
      logger.error(`[404] ${req.url}\n${attemptedFilesMessage}`);
    }
    sendResponseError(req, res, 404);
    return;
  }
  logger.error(err.toString());
  logger.error(`[500] ${req.url}`, {
    // @ts-ignore
    name: err.__snowpackBuildDetails?.name,
  });
  sendResponseError(req, res, 500);
  return;
}

export async function startDevServer(commandOptions: CommandOptions): Promise<SnowpackDevServer> {
  const {lockfile} = commandOptions;
  // Start the startup timer!
  let serverStart = performance.now();

  const {cwd, config} = commandOptions;
  const {port: defaultPort, hostname, open} = config.devOptions;
  const messageBus = new EventEmitter();
  const port = await getPort(defaultPort);

  // Reset the clock if we had to wait for the user prompt to select a new port.
  if (port !== defaultPort) {
    serverStart = performance.now();
  }

  // Fill in any command-specific plugin methods.
  for (const p of config.plugins) {
    p.markChanged = (fileLoc) => {
      knownETags.clear();
      onWatchEvent(fileLoc);
    };
  }

  if (config.devOptions.output === 'dashboard') {
    // "dashboard": Pipe console methods to the logger, and then start the dashboard.
    logger.debug(`attaching console.log listeners`);
    console.log = (...args: [any, ...any[]]) => {
      logger.info(util.format(...args));
    };
    console.warn = (...args: [any, ...any[]]) => {
      logger.warn(util.format(...args));
    };
    console.error = (...args: [any, ...any[]]) => {
      logger.error(util.format(...args));
    };
    paintDashboard(
      messageBus,
      config.plugins.map((p) => p.name),
    );
    logger.debug(`dashboard started`);
  } else {
    // "stream": Log relevent events to the console.
    messageBus.on(paintEvent.WORKER_MSG, ({id, msg}) => {
      logger.info(msg.trim(), {name: id});
    });
    messageBus.on(paintEvent.SERVER_START, (info) => {
      console.log(getServerInfoMessage(info));
    });
  }

  const inMemoryBuildCache = new Map<string, SnowpackBuildMap>();
  const filesBeingDeleted = new Set<string>();
  const filesBeingBuilt = new Map<string, Promise<SnowpackBuildMap>>();

  logger.debug(`Using in-memory cache.`);
  logger.debug(`Mounting directories:`, {
    task: () => {
      for (const [mountKey, mountEntry] of Object.entries(config.mount)) {
        logger.debug(` -> '${mountKey}' as URL '${mountEntry.url}'`);
      }
    },
  });

  // Set the proper install options, in case an install is needed.
  const dependencyImportMapLoc = path.join(DEV_DEPENDENCIES_DIR, 'import-map.json');
  logger.debug(`Using cache folder: ${path.relative(cwd, DEV_DEPENDENCIES_DIR)}`);
  const installCommandOptions = merge(commandOptions, {
    config: {
      installOptions: {
        dest: DEV_DEPENDENCIES_DIR,
        env: {NODE_ENV: process.env.NODE_ENV || 'development'},
        treeshake: false,
      },
    },
  });

  // Start with a fresh install of your dependencies, if needed.
  let dependencyImportMap: ImportMap = {imports: {}};
  try {
    dependencyImportMap = JSON.parse(
      await fs.readFile(dependencyImportMapLoc, {encoding: 'utf-8'}),
    );
  } catch (err) {
    // no import-map found, safe to ignore
  }

  if (!(await checkLockfileHash(DEV_DEPENDENCIES_DIR)) || !existsSync(dependencyImportMapLoc)) {
    logger.debug('Cache out of date or missing. Updating...');
    const installResult = await installDependencies(installCommandOptions);
    dependencyImportMap = installResult?.importMap || dependencyImportMap;
  } else {
    logger.debug(`Cache up-to-date. Using existing cache`);
  }

  const devProxies = {};
  config.proxy.forEach(([pathPrefix, proxyOptions]) => {
    const proxyServer = (devProxies[pathPrefix] = HttpProxy.createProxyServer(proxyOptions));
    for (const [onEventName, eventHandler] of Object.entries(proxyOptions.on)) {
      proxyServer.on(onEventName, eventHandler as () => void);
    }
    if (!proxyOptions.on.error) {
      proxyServer.on('error', DEFAULT_PROXY_ERROR_HANDLER);
    }
    logger.info(`Proxy created: ${pathPrefix} -> ${proxyOptions.target || proxyOptions.forward}`);
  });

  const readCredentials = async (cwd: string) => {
    const [cert, key] = await Promise.all([
      fs.readFile(path.join(cwd, 'snowpack.crt')),
      fs.readFile(path.join(cwd, 'snowpack.key')),
    ]);

    return {
      cert,
      key,
    };
  };

  let credentials: {cert: Buffer; key: Buffer} | undefined;
  if (config.devOptions.secure) {
    try {
      logger.debug(`reading credentials`);
      credentials = await readCredentials(cwd);
    } catch (e) {
      logger.error(
        `✘ No HTTPS credentials found! Missing Files:  ${colors.bold(
          'snowpack.crt',
        )}, ${colors.bold('snowpack.key')}`,
      );
      logger.info(`You can automatically generate credentials for your project via either:

  - ${colors.cyan('devcert')}: ${colors.yellow('npx devcert-cli generate localhost')}
    https://github.com/davewasmer/devcert-cli (no install required)

  - ${colors.cyan('mkcert')}: ${colors.yellow(
        'mkcert -install && mkcert -key-file snowpack.key -cert-file snowpack.crt localhost',
      )}

    https://github.com/FiloSottile/mkcert (install required)`);
      process.exit(1);
    }
  }

  for (const runPlugin of config.plugins) {
    if (runPlugin.run) {
      logger.debug(`starting ${runPlugin.name} run() in watch/isDev mode`);
      runPlugin
        .run({
          isDev: true,
          // @deprecated: no longer accurate when using the JS API
          isHmrEnabled: typeof config.devOptions.hmr !== 'undefined' ? config.devOptions.hmr : true,
          // @ts-ignore: internal API only
          log: (msg, data) => {
            if (msg === 'CONSOLE_INFO') {
              logger.info(data.msg, {name: runPlugin.name});
            } else {
              messageBus.emit(msg, {...data, id: runPlugin.name});
            }
          },
        })
        .then(() => {
          logger.info('Command completed.', {name: runPlugin.name});
        })
        .catch((err) => {
          logger.error(`Command exited with error code: ${err}`, {name: runPlugin.name});
          process.exit(1);
        });
    }
  }

  function loadUrl(
    reqUrl: string,
    {
      isSSR: _isSSR,
      allowStale: _allowStale,
      encoding: _encoding,
    }?: {isSSR?: boolean; allowStale?: boolean; encoding?: undefined},
  ): Promise<LoadResult<Buffer | string>>;
  function loadUrl(
    reqUrl: string,
    {
      isSSR: _isSSR,
      allowStale: _allowStale,
      encoding: _encoding,
    }: {isSSR?: boolean; allowStale?: boolean; encoding: BufferEncoding},
  ): Promise<LoadResult<string>>;
  function loadUrl(
    reqUrl: string,
    {
      isSSR: _isSSR,
      allowStale: _allowStale,
      encoding: _encoding,
    }: {isSSR?: boolean; allowStale?: boolean; encoding: null},
  ): Promise<LoadResult<Buffer>>;
  async function loadUrl(
    reqUrl: string,
    {
      isSSR: _isSSR,
      isHMR: _isHMR,
      allowStale: _allowStale,
      encoding: _encoding,
    }: {
      isSSR?: boolean;
      isHMR?: boolean;
      allowStale?: boolean;
      encoding?: BufferEncoding | null;
    } = {},
  ): Promise<LoadResult> {
    const isSSR = _isSSR ?? false;
    // Default to HMR on, but disable HMR if SSR mode is enabled.
    const isHMR = _isHMR ?? ((config.devOptions.hmr ?? true) && !isSSR);
    const allowStale = _allowStale ?? false;
    const encoding = _encoding ?? null;
    const reqUrlHmrParam = reqUrl.includes('?mtime=') && reqUrl.split('?')[1];
    let reqPath = decodeURI(url.parse(reqUrl).pathname!);
    const originalReqPath = reqPath;
    let isProxyModule = false;
    let isSourceMap = false;
    if (reqPath.endsWith('.proxy.js')) {
      isProxyModule = true;
      reqPath = replaceExt(reqPath, '.proxy.js', '');
    } else if (reqPath.endsWith('.map')) {
      isSourceMap = true;
      reqPath = replaceExt(reqPath, '.map', '');
    }

    if (reqPath === getMetaUrlPath('/hmr-client.js', config)) {
      return {
        contents: encodeResponse(HMR_CLIENT_CODE, encoding),
        originalFileLoc: null,
        contentType: 'application/javascript',
      };
    }
    if (reqPath === getMetaUrlPath('/hmr-error-overlay.js', config)) {
      return {
        contents: encodeResponse(HMR_OVERLAY_CODE, encoding),
        originalFileLoc: null,
        contentType: 'application/javascript',
      };
    }
    if (reqPath === getMetaUrlPath('/env.js', config)) {
      return {
        contents: encodeResponse(generateEnvModule({mode: 'development', isSSR}), encoding),
        originalFileLoc: null,
        contentType: 'application/javascript',
      };
    }

    const attemptedFileLoads: string[] = [];
    function attemptLoadFile(requestedFile): Promise<null | string> {
      if (attemptedFileLoads.includes(requestedFile)) {
        return Promise.resolve(null);
      }
      attemptedFileLoads.push(requestedFile);
      return fs
        .stat(requestedFile)
        .then((stat) => (stat.isFile() ? requestedFile : null))
        .catch(() => null /* ignore */);
    }

    let requestedFile = path.parse(reqPath);
    let requestedFileExt = requestedFile.ext.toLowerCase();
    let responseFileExt = requestedFileExt;
    let isRoute = !requestedFileExt || requestedFileExt === '.html';

    async function getFileFromUrl(reqPath: string): Promise<FoundFile | null> {
      if (reqPath.startsWith(config.buildOptions.webModulesUrl)) {
        const dependencyFileLoc =
          reqPath.replace(config.buildOptions.webModulesUrl, DEV_DEPENDENCIES_DIR) +
          (isSourceMap ? '.map' : '');
        const foundFile = await attemptLoadFile(dependencyFileLoc);
        if (foundFile) {
          return {fileLoc: foundFile, isStatic: true, isResolve: false};
        }
      }
      for (const [mountKey, mountEntry] of Object.entries(config.mount)) {
        let requestedFile: string;
        if (mountEntry.url === '/') {
          requestedFile = path.join(mountKey, reqPath);
        } else if (reqPath.startsWith(mountEntry.url)) {
          requestedFile = path.join(mountKey, reqPath.replace(mountEntry.url, './'));
        } else {
          continue;
        }
        const fileLocExact = await attemptLoadFile(requestedFile);
        if (fileLocExact) {
          return {
            fileLoc: fileLocExact,
            isStatic: mountEntry.static,
            isResolve: mountEntry.resolve,
          };
        }
        if (!mountEntry.static) {
          for (const potentialSourceFile of getInputsFromOutput(requestedFile, config.plugins)) {
            const fileLoc = await attemptLoadFile(potentialSourceFile);
            if (fileLoc) {
              return {fileLoc, isStatic: mountEntry.static, isResolve: mountEntry.resolve};
            }
          }
        }
      }
      return null;
    }

    async function getFileFromRoute(reqPath: string): Promise<FoundFile | null> {
      for (const [mountKey, mountEntry] of Object.entries(config.mount)) {
        let requestedFile: string;
        if (mountEntry.url === '/') {
          requestedFile = path.join(mountKey, reqPath);
        } else if (reqPath.startsWith(mountEntry.url)) {
          requestedFile = path.join(mountKey, reqPath.replace(mountEntry.url, './'));
        } else {
          continue;
        }
        let fileLoc =
          (await attemptLoadFile(requestedFile + '.html')) ||
          (await attemptLoadFile(requestedFile + 'index.html')) ||
          (await attemptLoadFile(requestedFile + '/index.html'));
        if (fileLoc) {
          requestedFileExt = '.html';
          responseFileExt = '.html';
          return {fileLoc, isStatic: mountEntry.static, isResolve: mountEntry.resolve};
        }
      }
      return null;
    }

    async function getFileFromFallback(): Promise<FoundFile | null> {
      if (!config.devOptions.fallback) {
        return null;
      }
      for (const [mountKey, mountEntry] of Object.entries(config.mount)) {
        if (mountEntry.url !== '/') {
          continue;
        }
        const fallbackFile = path.join(mountKey, config.devOptions.fallback);
        const fileLoc = await attemptLoadFile(fallbackFile);
        if (fileLoc) {
          requestedFileExt = '.html';
          responseFileExt = '.html';
          return {fileLoc, isStatic: mountEntry.static, isResolve: mountEntry.resolve};
        }
      }
      return null;
    }

    let foundFile = await getFileFromUrl(reqPath);
    if (!foundFile && isRoute) {
      foundFile = (await getFileFromRoute(reqPath)) || (await getFileFromFallback());
    }

    if (!foundFile) {
      throw new NotFoundError(attemptedFileLoads);
    }

    /**
     * Given a file, build it. Building a file sends it through our internal
     * file builder pipeline, and outputs a build map representing the final
     * build. A Build Map is used because one source file can result in multiple
     * built files (Example: .svelte -> .js & .css).
     */
    async function buildFile(fileLoc: string): Promise<SnowpackBuildMap> {
      const existingBuilderPromise = filesBeingBuilt.get(fileLoc);
      if (existingBuilderPromise) {
        return existingBuilderPromise;
      }
      const fileBuilderPromise = (async () => {
        const builtFileOutput = await _buildFile(url.pathToFileURL(fileLoc), {
          plugins: config.plugins,
          isDev: true,
          isSSR,
          isHmrEnabled: isHMR,
          sourceMaps: config.buildOptions.sourceMaps,
        });
        inMemoryBuildCache.set(
          getCacheKey(fileLoc, {isSSR, env: process.env.NODE_ENV}),
          builtFileOutput,
        );
        return builtFileOutput;
      })();
      filesBeingBuilt.set(fileLoc, fileBuilderPromise);
      try {
        messageBus.emit(paintEvent.BUILD_FILE, {id: fileLoc, isBuilding: true});
        return await fileBuilderPromise;
      } finally {
        filesBeingBuilt.delete(fileLoc);
        messageBus.emit(paintEvent.BUILD_FILE, {id: fileLoc, isBuilding: false});
      }
    }

    /**
     * Wrap Response: The same build result can be expressed in different ways
     * based on the URL. For example, "App.css" should return CSS but
     * "App.css.proxy.js" should return a JS representation of that CSS. This is
     * handled in the wrap step.
     */
    async function wrapResponse(
      code: string | Buffer,
      {
        sourceMap,
        sourceMappingURL,
      }: {
        sourceMap?: string;
        sourceMappingURL: string;
      },
    ) {
      // transform special requests
      if (isRoute) {
        code = wrapHtmlResponse({
          code: code as string,
          hmr: isHMR,
          hmrPort: hmrEngine.port !== port ? hmrEngine.port : undefined,
          isDev: true,
          config,
          mode: 'development',
        });
      } else if (isProxyModule) {
        responseFileExt = '.js';
      } else if (isSourceMap && sourceMap) {
        responseFileExt = '.map';
        code = sourceMap;
      }

      // transform other files
      switch (responseFileExt) {
        case '.css': {
          if (sourceMap) code = cssSourceMappingURL(code as string, sourceMappingURL);
          break;
        }
        case '.js': {
          if (isProxyModule) {
            code = await wrapImportProxy({url: reqPath, code, hmr: isHMR, config});
          } else {
            code = wrapImportMeta({code: code as string, env: true, hmr: isHMR, config});
          }

          // source mapping
          if (sourceMap) code = jsSourceMappingURL(code, sourceMappingURL);

          break;
        }
      }

      // by default, return file from disk
      return code;
    }

    /**
     * Resolve Imports: Resolved imports are based on the state of the file
     * system, so they can't be cached long-term with the build.
     */
    async function resolveResponseImports(
      fileLoc: string,
      responseExt: string,
      wrappedResponse: string,
      retryMissing = true,
    ): Promise<string> {
      let missingPackages: string[] = [];
      const resolveImportSpecifier = createImportResolver({
        fileLoc,
        lockfile: lockfile,
        installImportMap: dependencyImportMap,
        config,
      });
      wrappedResponse = await transformFileImports(
        {
          locOnDisk: fileLoc,
          contents: wrappedResponse,
          baseExt: responseExt,
          expandedExt: getExt(fileLoc).expandedExt,
        },
        (spec) => {
          // Try to resolve the specifier to a known URL in the project
          let resolvedImportUrl = resolveImportSpecifier(spec);
          // Handle an import that couldn't be resolved
          if (!resolvedImportUrl) {
            missingPackages.push(spec);
            return spec;
          }
          // Ignore "http://*" imports
          if (url.parse(resolvedImportUrl).protocol) {
            return resolvedImportUrl;
          }
          // Ignore packages marked as external
          if (config.installOptions.externalPackage?.includes(resolvedImportUrl)) {
            return spec;
          }
          // Handle normal "./" & "../" import specifiers
          const importExtName = path.posix.extname(resolvedImportUrl);
          const isProxyImport =
            importExtName &&
            (responseExt === '.js' || responseExt === '.html') &&
            importExtName !== '.js';
          const isAbsoluteUrlPath = path.posix.isAbsolute(resolvedImportUrl);
          if (isProxyImport) {
            resolvedImportUrl = resolvedImportUrl + '.proxy.js';
          }

          // When dealing with an absolute import path, we need to honor the baseUrl
          // proxy modules may attach code to the root HTML (like style) so don't resolve
          if (isAbsoluteUrlPath && !isProxyModule) {
            resolvedImportUrl = relativeURL(path.posix.dirname(reqPath), resolvedImportUrl);
          }
          // Make sure that a relative URL always starts with "./"
          if (!resolvedImportUrl.startsWith('.') && !resolvedImportUrl.startsWith('/')) {
            resolvedImportUrl = './' + resolvedImportUrl;
          }
          return resolvedImportUrl;
        },
      );

      // A missing package is a broken import, so we need to recover instantly if possible.
      if (missingPackages.length > 0) {
        // if retryMissing is true, do a fresh dependency install and then retry.
        // Only retry once, to prevent an infinite loop when a package doesn't actually exist.
        if (retryMissing) {
          try {
            logger.info(colors.yellow('Dependency cache out of date. Updating...'));
            const installResult = await installDependencies(installCommandOptions);
            dependencyImportMap = installResult?.importMap || dependencyImportMap;
            return resolveResponseImports(fileLoc, responseExt, wrappedResponse, false);
          } catch (err) {
            const errorTitle = `Dependency Install Error`;
            const errorMessage = err.message;
            logger.error(`${errorTitle}: ${errorMessage}`);
            hmrEngine.broadcastMessage({
              type: 'error',
              title: errorTitle,
              errorMessage,
              fileLoc,
            });
            return wrappedResponse;
          }
        }
        // Otherwise, we need to send an error to the user, telling them about this issue.
        // A failed retry usually means that Snowpack couldn't detect the import that the browser
        // eventually saw post-build. In that case, you need to add it manually.
        const errorTitle = `Error: Import "${missingPackages[0]}" could not be resolved.`;
        const errorMessage = `If this import doesn't exist in the source file, add ${colors.bold(
          `"install": ["${missingPackages[0]}"]`,
        )} to your Snowpack config file.`;
        logger.error(`${errorTitle}\n${errorMessage}`);
        hmrEngine.broadcastMessage({
          type: 'error',
          title: errorTitle,
          errorMessage,
          fileLoc,
        });
      }

      let code = wrappedResponse;
      if (responseFileExt === '.js' && reqUrlHmrParam)
        code = await transformEsmImports(code as string, (imp) => {
          const importUrl = path.posix.resolve(path.posix.dirname(reqPath), imp);
          const node = hmrEngine.getEntry(importUrl);
          if (node && node.needsReplacement) {
            hmrEngine.markEntryForReplacement(node, false);
            return `${imp}?${reqUrlHmrParam}`;
          }
          return imp;
        });

      if (responseFileExt === '.js') {
        const isHmrEnabled = code.includes('import.meta.hot');
        const rawImports = await scanCodeImportsExports(code);
        const resolvedImports = rawImports.map((imp) => {
          let spec = code.substring(imp.s, imp.e);
          if (imp.d > -1) {
            spec = matchDynamicImportValue(spec) || '';
          }
          spec = spec.replace(/\?mtime=[0-9]+$/, '');
          return path.posix.resolve(path.posix.dirname(reqPath), spec);
        });
        hmrEngine.setEntry(originalReqPath, resolvedImports, isHmrEnabled);
      }

      wrappedResponse = code;
      return wrappedResponse;
    }

    /**
     * Given a build, finalize it for the response. This involves running
     * individual steps needed to go from build result to sever response,
     * including:
     *   - wrapResponse(): Wrap responses
     *   - resolveResponseImports(): Resolve all ESM imports
     */
    async function finalizeResponse(
      fileLoc: string,
      requestedFileExt: string,
      output: SnowpackBuildMap,
    ): Promise<string | Buffer | null> {
      // Verify that the requested file exists in the build output map.
      if (!output[requestedFileExt] || !Object.keys(output)) {
        return null;
      }
      const {code, map} = output[requestedFileExt];
      let finalResponse = code;
      // Handle attached CSS.
      if (requestedFileExt === '.js' && output['.css']) {
        finalResponse =
          `import './${path.basename(reqPath).replace(/.js$/, '.css.proxy.js')}';\n` +
          finalResponse;
      }
      // Resolve imports.
      if (
        requestedFileExt === '.js' ||
        requestedFileExt === '.html' ||
        requestedFileExt === '.css'
      ) {
        finalResponse = await resolveResponseImports(
          fileLoc,
          requestedFileExt,
          finalResponse as string,
        );
      }
      // Wrap the response.
      finalResponse = await wrapResponse(finalResponse, {
        sourceMap: map,
        sourceMappingURL: path.basename(requestedFile.base) + '.map',
      });
      // Return the finalized response.
      return finalResponse;
    }

    const {fileLoc, isStatic, isResolve} = foundFile;

    // 1. Check the hot build cache. If it's already found, then just serve it.
    let hotCachedResponse: SnowpackBuildMap | undefined = inMemoryBuildCache.get(
      getCacheKey(fileLoc, {isSSR, env: process.env.NODE_ENV}),
    );
    if (hotCachedResponse) {
      let responseContent: string | Buffer | null;
      try {
        responseContent = await finalizeResponse(fileLoc, requestedFileExt, hotCachedResponse);
      } catch (err) {
        logger.error(FILE_BUILD_RESULT_ERROR);
        hmrEngine.broadcastMessage({
          type: 'error',
          title: FILE_BUILD_RESULT_ERROR,
          errorMessage: err.toString(),
          fileLoc,
          errorStackTrace: err.stack,
        });
        throw err;
      }
      if (!responseContent) {
        throw new NotFoundError([fileLoc]);
      }
      return {
        contents: encodeResponse(responseContent, encoding),
        originalFileLoc: fileLoc,
        contentType: mime.lookup(responseFileExt),
      };
    }

    // 2. Load the file from disk. We'll need it to check the cold cache or build from scratch.
<<<<<<< HEAD
    const fileContents = await readFile(url.pathToFileURL(fileLoc));

=======
    const fileContents = await readFile(fileLoc);
>>>>>>> e8c78686
    // 3. Send static files directly, since they were already build & resolved at install time.
    if (!isProxyModule && isStatic) {
      // If no resolution needed, just send the file directly.
      if (!isResolve) {
        return {
          contents: encodeResponse(fileContents, encoding),
          originalFileLoc: fileLoc,
          contentType: mime.lookup(responseFileExt),
        };
      }
      // Otherwise, finalize the response (where resolution happens) before sending.
      let responseContent: string | Buffer | null;
      try {
        responseContent = await finalizeResponse(fileLoc, requestedFileExt, {
          [requestedFileExt]: {code: fileContents},
        });
      } catch (err) {
        logger.error(FILE_BUILD_RESULT_ERROR);
        hmrEngine.broadcastMessage({
          type: 'error',
          title: FILE_BUILD_RESULT_ERROR,
          errorMessage: err.toString(),
          fileLoc,
          errorStackTrace: err.stack,
        });
        throw err;
      }
      if (!responseContent) {
        throw new NotFoundError([fileLoc]);
      }
      return {
        contents: encodeResponse(responseContent, encoding),
        originalFileLoc: fileLoc,
        contentType: mime.lookup(responseFileExt),
      };
    }

    // 4. Check the persistent cache. If found, serve it via a
    // "trust-but-verify" strategy. Build it after sending, and if it no longer
    // matches then assume the entire cache is suspect. In that case, clear the
    // persistent cache and then force a live-reload of the page.
    const cachedBuildData =
      allowStale &&
      process.env.NODE_ENV !== 'test' &&
      !filesBeingDeleted.has(fileLoc) &&
      !(await isBinaryFile(fileLoc)) &&
      (await cacache
        .get(BUILD_CACHE, getCacheKey(fileLoc, {isSSR, env: process.env.NODE_ENV}))
        .catch(() => null));
    if (cachedBuildData) {
      const {originalFileHash} = cachedBuildData.metadata;
      const newFileHash = etag(fileContents);
      if (originalFileHash === newFileHash) {
        // IF THIS FAILS TS CHECK: If you are changing the structure of
        // SnowpackBuildMap, be sure to also update `BUILD_CACHE` in util.ts to
        // a new unique name, to guarantee a clean cache for our users.
        const coldCachedResponse: SnowpackBuildMap = JSON.parse(
          cachedBuildData.data.toString(),
        ) as Record<
          string,
          {
            code: string;
            map?: string;
          }
        >;
        inMemoryBuildCache.set(
          getCacheKey(fileLoc, {isSSR, env: process.env.NODE_ENV}),
          coldCachedResponse,
        );
        const wrappedResponse = await finalizeResponse(
          fileLoc,
          requestedFileExt,
          coldCachedResponse,
        );
        if (!wrappedResponse) {
          throw new NotFoundError([fileLoc]);
        }
        // Trust...
        return {
          contents: encodeResponse(wrappedResponse, encoding),
          originalFileLoc: fileLoc,
          contentType: mime.lookup(responseFileExt),
          // ...but verify.
          checkStale: async () => {
            let checkFinalBuildResult: SnowpackBuildMap | null = null;
            try {
              checkFinalBuildResult = await buildFile(fileLoc!);
            } catch (err) {
              // safe to ignore, it will be surfaced later anyway
            } finally {
              if (
                !checkFinalBuildResult ||
                !cachedBuildData.data.equals(Buffer.from(JSON.stringify(checkFinalBuildResult)))
              ) {
                inMemoryBuildCache.clear();
                await cacache.rm.all(BUILD_CACHE);
                hmrEngine.broadcastMessage({type: 'reload'});
              }
            }
            return;
          },
        };
      }
    }

    // 5. Final option: build the file, serve it, and cache it.
    let responseContent: string | Buffer | null;
    let responseOutput: SnowpackBuildMap;
    try {
      responseOutput = await buildFile(fileLoc);
    } catch (err) {
      hmrEngine.broadcastMessage({
        type: 'error',
        title:
          `Build Error` +
          (err.__snowpackBuildDetails ? `: ${err.__snowpackBuildDetails.name}` : ''),
        errorMessage: err.toString(),
        fileLoc,
        errorStackTrace: err.stack,
      });
      throw err;
    }
    try {
      responseContent = await finalizeResponse(fileLoc, requestedFileExt, responseOutput);
    } catch (err) {
      logger.error(FILE_BUILD_RESULT_ERROR);
      hmrEngine.broadcastMessage({
        type: 'error',
        title: FILE_BUILD_RESULT_ERROR,
        errorMessage: err.toString(),
        fileLoc,
        errorStackTrace: err.stack,
      });
      throw err;
    }
    if (!responseContent) {
      throw new NotFoundError([fileLoc]);
    }

    // Save the file to the cold cache for reuse across restarts.
    cacache
      .put(
        BUILD_CACHE,
        getCacheKey(fileLoc, {isSSR, env: process.env.NODE_ENV}),
        Buffer.from(JSON.stringify(responseOutput)),
        {
          metadata: {originalFileHash: etag(fileContents)},
        },
      )
      .catch((err) => {
        logger.error(`Cache Error: ${err.toString()}`);
      });

    return {
      contents: encodeResponse(responseContent, encoding),
      originalFileLoc: fileLoc,
      contentType: mime.lookup(responseFileExt),
    };
  }

  function getRequestProxy(
    reqUrl: string,
  ): undefined | ((req: http.IncomingMessage, res: http.ServerResponse) => void) {
    for (const [pathPrefix] of config.proxy) {
      if (!shouldProxy(pathPrefix, reqUrl)) {
        continue;
      }
      return (req, res) => devProxies[pathPrefix].web(req, res);
    }
  }

  /**
   * A simple map to optimize the speed of our 304 responses. If an ETag check is
   * sent in the request, check if it matches the last known etag for tat file.
   *
   * Remember: This is just a nice-to-have! If we get this logic wrong, it can mean
   * stale files in the user's cache. Feel free to clear aggressively, as needed.
   */
  const knownETags = new Map<string, string>();

  /**
   * Fully handle the response for a given request. This is used internally for
   * every response that the dev server sends, but it can also be used via the
   * JS API to handle most boilerplate around request handling.
   */
  async function handleRequest(
    req: http.IncomingMessage,
    res: http.ServerResponse,
    {handleError}: {handleError?: boolean} = {},
  ) {
    const reqUrl = req.url!;
    // Check if a configured proxy matches the request.
    const requestProxy = getRequestProxy(reqUrl);
    if (requestProxy) {
      return requestProxy(req, res);
    }
    // Check if we can send back an optimized 304 response
    const quickETagCheck = req.headers['if-none-match'];
    const quickETagCheckUrl = reqUrl.replace(/\/$/, '/index.html');
    if (quickETagCheck && quickETagCheck === knownETags.get(quickETagCheckUrl)) {
      logger.debug(`optimized etag! sending 304...`);
      res.writeHead(304, {'Access-Control-Allow-Origin': '*'});
      res.end();
      return;
    }
    // Otherwise, load the file and respond if successful.
    try {
      const result = await loadUrl(reqUrl, {allowStale: true, encoding: null});
      sendResponseFile(req, res, result);
      if (result.checkStale) {
        await result.checkStale();
      }
      if (result.contents) {
        const tag = etag(result.contents, {weak: true});
        const reqPath = decodeURI(url.parse(reqUrl).pathname!);
        knownETags.set(reqPath, tag);
      }
      return;
    } catch (err) {
      // Some consumers may want to handle/ignore errors themselves.
      if (handleError === false) {
        throw err;
      }
      handleResponseError(req, res, err);
    }
  }

  type Http2RequestListener = (
    request: http2.Http2ServerRequest,
    response: http2.Http2ServerResponse,
  ) => void;
  const createServer = (responseHandler: http.RequestListener | Http2RequestListener) => {
    if (credentials && config.proxy.length === 0) {
      return http2.createSecureServer(
        {...credentials!, allowHTTP1: true},
        responseHandler as Http2RequestListener,
      );
    } else if (credentials) {
      return https.createServer(credentials, responseHandler as http.RequestListener);
    }

    return http.createServer(responseHandler as http.RequestListener);
  };

  const server = createServer(async (req, res) => {
    // Attach a request logger.
    res.on('finish', () => {
      const {method, url} = req;
      const {statusCode} = res;
      logger.debug(`[${statusCode}] ${method} ${url}`);
    });
    // If custom "app" is given, pass requests through there first.
    if (config.experiments.app) {
      config.experiments.app(req, res, async (err?: Error | null) => {
        if (err) {
          handleResponseError(req, res, err);
          return;
        }
        handleRequest(req, res);
      });
      return;
    }
    // Otherwise, pass requests directly to Snowpack's request handler.
    handleRequest(req, res);
  })
    .on('error', (err: Error) => {
      logger.error(colors.red(`  ✘ Failed to start server at port ${colors.bold(port)}.`), err);
      server.close();
      process.exit(1);
    })
    .on('upgrade', (req: http.IncomingMessage, socket, head) => {
      config.proxy.forEach(([pathPrefix, proxyOptions]) => {
        const isWebSocket = proxyOptions.ws || proxyOptions.target?.toString().startsWith('ws');
        if (isWebSocket && shouldProxy(pathPrefix, req.url!)) {
          devProxies[pathPrefix].ws(req, socket, head);
          logger.info('Upgrading to WebSocket');
        }
      });
    })
    .listen(port);

  const {hmrDelay} = config.devOptions;
  const hmrEngineOptions = Object.assign(
    {delay: hmrDelay},
    config.devOptions.hmrPort ? {port: config.devOptions.hmrPort} : {server, port},
  );
  const hmrEngine = new EsmHmrEngine(hmrEngineOptions);
  onProcessExit(() => {
    hmrEngine.disconnectAllClients();
  });

  // Live Reload + File System Watching
  let isLiveReloadPaused = false;

  function updateOrBubble(url: string, visited: Set<string>) {
    if (visited.has(url)) {
      return;
    }
    const node = hmrEngine.getEntry(url);
    const isBubbled = visited.size > 0;
    if (node && node.isHmrEnabled) {
      hmrEngine.broadcastMessage({type: 'update', url, bubbled: isBubbled});
    }
    visited.add(url);
    if (node && node.isHmrAccepted) {
      // Found a boundary, no bubbling needed
    } else if (node && node.dependents.size > 0) {
      node.dependents.forEach((dep) => {
        hmrEngine.markEntryForReplacement(node, true);
        updateOrBubble(dep, visited);
      });
    } else {
      // We've reached the top, trigger a full page refresh
      hmrEngine.broadcastMessage({type: 'reload'});
    }
  }
  function handleHmrUpdate(fileLoc: string, updatedUrl: string) {
    if (isLiveReloadPaused) {
      return;
    }

    // Append ".proxy.js" to Non-JS files to match their registered URL in the
    // client app.
    if (!updatedUrl.endsWith('.js')) {
      updatedUrl += '.proxy.js';
    }
    // Check if a virtual file exists in the resource cache (ex: CSS from a
    // Svelte file) If it does, mark it for HMR replacement but DONT trigger a
    // separate HMR update event. This is because a virtual resource doesn't
    // actually exist on disk, so we need the main resource (the JS) to load
    // first. Only after that happens will the CSS exist.
    const virtualCssFileUrl = updatedUrl.replace(/.js$/, '.css');
    const virtualNode = hmrEngine.getEntry(`${virtualCssFileUrl}.proxy.js`);
    if (virtualNode) {
      hmrEngine.markEntryForReplacement(virtualNode, true);
    }
    // If the changed file exists on the page, trigger a new HMR update.
    if (hmrEngine.getEntry(updatedUrl)) {
      updateOrBubble(updatedUrl, new Set());
      return;
    }

    // Otherwise, reload the page if the file exists in our hot cache (which
    // means that the file likely exists on the current page, but is not
    // supported by HMR (HTML, image, etc)).
    if (inMemoryBuildCache.has(getCacheKey(fileLoc, {isSSR: false, env: process.env.NODE_ENV}))) {
      hmrEngine.broadcastMessage({type: 'reload'});
      return;
    }
  }

  // Announce server has started
  const ips = Object.values(os.networkInterfaces())
    .reduce((every: os.NetworkInterfaceInfo[], i) => [...every, ...(i || [])], [])
    .filter((i) => i.family === 'IPv4' && i.internal === false)
    .map((i) => i.address);
  const protocol = config.devOptions.secure ? 'https:' : 'http:';
  messageBus.emit(paintEvent.SERVER_START, {
    protocol,
    hostname,
    port,
    ips,
    startTimeMs: Math.round(performance.now() - serverStart),
  });

  // Open the user's browser (ignore if failed)
  if (open !== 'none') {
    await openInBrowser(protocol, hostname, port, open).catch((err) => {
      logger.debug(`Browser open error: ${err}`);
    });
  }

  // Start watching the file system.
  // Defer "chokidar" loading to here, to reduce impact on overall startup time
  const chokidar = await import('chokidar');

  // Allow the user to hook into this callback, if they like (noop by default)
  let onFileChangeCallback: OnFileChangeCallback = () => {};

  // Watch src files
  async function onWatchEvent(fileLoc: string) {
    logger.info(colors.cyan('File changed...'));
    onFileChangeCallback({filePath: fileLoc});
    const updatedUrl = getUrlForFile(fileLoc, config);
    if (updatedUrl) {
      handleHmrUpdate(fileLoc, updatedUrl);
      knownETags.delete(updatedUrl);
      knownETags.delete(updatedUrl + '.proxy.js');
    }
    inMemoryBuildCache.delete(getCacheKey(fileLoc, {isSSR: true, env: process.env.NODE_ENV}));
    inMemoryBuildCache.delete(getCacheKey(fileLoc, {isSSR: false, env: process.env.NODE_ENV}));
    filesBeingDeleted.add(fileLoc);
    await cacache.rm.entry(
      BUILD_CACHE,
      getCacheKey(fileLoc, {isSSR: true, env: process.env.NODE_ENV}),
    );
    await cacache.rm.entry(
      BUILD_CACHE,
      getCacheKey(fileLoc, {isSSR: false, env: process.env.NODE_ENV}),
    );
    for (const plugin of config.plugins) {
      plugin.onChange && plugin.onChange({filePath: fileLoc});
    }
    filesBeingDeleted.delete(fileLoc);
  }
  const watcher = chokidar.watch(Object.keys(config.mount), {
    ignored: config.exclude,
    persistent: true,
    ignoreInitial: true,
    disableGlobbing: false,
  });
  watcher.on('add', (fileLoc) => {
    knownETags.clear();
    onWatchEvent(fileLoc);
  });
  watcher.on('unlink', (fileLoc) => {
    knownETags.clear();
    onWatchEvent(fileLoc);
  });
  watcher.on('change', (fileLoc) => {
    onWatchEvent(fileLoc);
  });

  // Watch node_modules & rerun snowpack install if symlinked dep updates
  const symlinkedFileLocs = new Set(
    Object.keys(dependencyImportMap.imports)
      .map((specifier) => {
        const [packageName] = parsePackageImportSpecifier(specifier);
        return resolveDependencyManifest(packageName, cwd);
      }) // resolve symlink src location
      .filter(([_, packageManifest]) => packageManifest && !packageManifest['_id']) // only watch symlinked deps for now
      .map(([fileLoc]) => `${path.dirname(fileLoc!)}/**`),
  );
  function onDepWatchEvent() {
    hmrEngine.broadcastMessage({type: 'reload'});
  }
  const depWatcher = chokidar.watch([...symlinkedFileLocs], {
    cwd: '/', // we’re using absolute paths, so watch from root
    persistent: true,
    ignoreInitial: true,
    disableGlobbing: false,
  });
  depWatcher.on('add', onDepWatchEvent);
  depWatcher.on('change', onDepWatchEvent);
  depWatcher.on('unlink', onDepWatchEvent);

  return {
    port,
    loadUrl,
    handleRequest,
    sendResponseFile,
    sendResponseError,
    onFileChange: (callback) => (onFileChangeCallback = callback),
    async shutdown() {
      await watcher.close();
      server.close();
    },
  };
}

export async function command(commandOptions: CommandOptions) {
  try {
    await startDevServer(commandOptions);
  } catch (err) {
    logger.error(err.message);
    logger.debug(err.stack);
    process.exit(1);
  }
  return new Promise(() => {});
}<|MERGE_RESOLUTION|>--- conflicted
+++ resolved
@@ -942,12 +942,8 @@
     }
 
     // 2. Load the file from disk. We'll need it to check the cold cache or build from scratch.
-<<<<<<< HEAD
     const fileContents = await readFile(url.pathToFileURL(fileLoc));
 
-=======
-    const fileContents = await readFile(fileLoc);
->>>>>>> e8c78686
     // 3. Send static files directly, since they were already build & resolved at install time.
     if (!isProxyModule && isStatic) {
       // If no resolution needed, just send the file directly.

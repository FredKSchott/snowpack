--- conflicted
+++ resolved
@@ -54,10 +54,7 @@
     "@babel/plugin-syntax-import-meta": "^7.10.4",
     "@snowpack/plugin-build-script": "^2.0.7",
     "@snowpack/plugin-run-script": "^2.1.2",
-<<<<<<< HEAD
-=======
     "esinstall": "^0.1.0",
->>>>>>> 439d3f40
     "cacache": "^15.0.0",
     "cachedir": "^2.3.0",
     "chokidar": "^3.4.0",

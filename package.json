{
  "name": "snowpack",
  "version": "2.1.0",
  "description": "Run npm packages directly in the browser. No Webpack, Parcel, or bundlers required.",
  "author": "Fred K. Schott <fkschott@gmail.com>",
  "license": "MIT",
  "repository": {
    "type": "git",
    "url": "https://github.com/pikapkg/snowpack.git"
  },
  "publishConfig": {
    "access": "public"
  },
  "scripts": {
    "build": "pika build",
    "publish": "pika publish",
    "version": "npm run build",
    "format": "prettier --write \"src/**/*.ts\"",
    "test": "npm run test:lint && npm run test:ci",
    "test:lint": "prettier --check \"src/**/*.ts\"",
    "test:ci": "jest test/integration/runner.js --test-timeout=15000 --testMatch \"**/test/**/*.[jt]s?(x)\" -i",
    "docs:build": "cat docs/* > www/index.md && npx @11ty/eleventy --config www/.eleventy.js",
    "docs:watch": "cat docs/* > www/index.md && npx @11ty/eleventy --config www/.eleventy.js --serve",
    "docs:deploy": "npm run docs:build && cp now.json www/dist && cd www/dist && now"
  },
  "@pika/pack": {
    "pipeline": [
      [
        "@pika/plugin-ts-standard-pkg"
      ],
      [
        "@pika/plugin-copy-assets"
      ],
      [
        "@pika/plugin-build-node"
      ],
      [
        "@pika/plugin-simple-bin",
        {
          "bin": "sp",
          "minNodeVersion": 10
        }
      ],
      [
        "@pika/plugin-simple-bin",
        {
          "bin": "snowpack",
          "minNodeVersion": 10
        }
      ]
    ]
  },
  "dependencies": {
    "@babel/plugin-syntax-import-meta": "^7.8.3",
    "@rollup/plugin-alias": "^3.0.1",
    "@rollup/plugin-commonjs": "~11.0.0",
    "@rollup/plugin-json": "^4.0.0",
    "@rollup/plugin-node-resolve": "^7.1.0",
    "@rollup/plugin-replace": "^2.1.0",
<<<<<<< HEAD
    "ansi-escapes": "^4.3.1",
=======
    "@types/http-proxy": "^1.17.4",
    "@types/tar": "^4.0.3",
>>>>>>> 7ae5770c
    "cacache": "^15.0.0",
    "cachedir": "^2.3.0",
    "chalk": "^4.0.0",
    "chokidar": "^3.4.0",
    "cosmiconfig": "^6.0.0",
    "css-modules-loader-core": "^1.1.0",
    "deepmerge": "^4.2.2",
    "es-module-lexer": "^0.3.17",
    "esbuild": "^0.3.0",
    "etag": "^1.8.1",
    "execa": "^4.0.0",
    "find-cache-dir": "^3.3.1",
    "find-up": "^4.1.0",
    "glob": "^7.1.4",
    "got": "^11.1.4",
    "http-proxy": "^1.18.1",
    "is-builtin-module": "^3.0.0",
    "jsonschema": "^1.2.5",
    "mime-types": "^2.1.26",
    "mkdirp": "^1.0.3",
    "npm-run-path": "^4.0.1",
    "open": "^7.0.4",
    "ora": "^4.0.4",
    "p-queue": "^6.2.1",
    "resolve-from": "^5.0.0",
    "rimraf": "^3.0.0",
    "rollup": "^2.3.0",
    "strip-comments": "^2.0.1",
    "tar": "^6.0.1",
    "validate-npm-package-name": "^3.0.0",
    "ws": "^7.3.0",
    "yargs-parser": "^18.1.3"
  },
  "devDependencies": {
    "@11ty/eleventy": "^0.11.0",
    "@11ty/eleventy-plugin-syntaxhighlight": "^3.0.1",
    "@pika/pack": "^0.5.0",
    "@pika/plugin-build-node": "^0.9.1",
    "@pika/plugin-copy-assets": "^0.9.1",
    "@pika/plugin-simple-bin": "^0.9.1",
    "@pika/plugin-ts-standard-pkg": "^0.9.1",
    "@types/babel__traverse": "^7.0.7",
    "@types/cacache": "^12.0.1",
    "@types/es-module-lexer": "^0.3.0",
    "@types/http-proxy": "^1.17.4",
    "@types/mkdirp": "^1.0.0",
    "@types/tar": "^4.0.3",
    "@types/ws": "^7.2.4",
    "cross-env": "^7.0.2",
    "dir-compare": "^2.2.0",
    "eleventy-plugin-nesting-toc": "^1.1.0",
    "jest": "^26.0.1",
    "markdown-it": "^10.0.0",
    "markdown-it-anchor": "^5.2.5",
    "prettier": "^2.0.2",
    "typescript": "^3.6.4"
  }
}<|MERGE_RESOLUTION|>--- conflicted
+++ resolved
@@ -57,12 +57,6 @@
     "@rollup/plugin-json": "^4.0.0",
     "@rollup/plugin-node-resolve": "^7.1.0",
     "@rollup/plugin-replace": "^2.1.0",
-<<<<<<< HEAD
-    "ansi-escapes": "^4.3.1",
-=======
-    "@types/http-proxy": "^1.17.4",
-    "@types/tar": "^4.0.3",
->>>>>>> 7ae5770c
     "cacache": "^15.0.0",
     "cachedir": "^2.3.0",
     "chalk": "^4.0.0",

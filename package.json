{
  "name": "snowpack",
  "version": "2.0.0-alpha.3",
  "description": "Run npm packages directly in the browser. No Webpack, Parcel, or bundlers required.",
  "author": "Fred K. Schott <fkschott@gmail.com>",
  "license": "MIT",
  "repository": {
    "type": "git",
    "url": "https://github.com/pikapkg/snowpack.git"
  },
  "publishConfig": {
    "access": "public"
  },
  "scripts": {
    "build": "pika build",
    "format": "prettier --write 'src/**/*.ts'",
    "lint": "prettier --check 'src/**/*.ts'",
    "publish": "pika publish",
    "version": "npm run build",
    "test": "npm run test:integration && npm run test:babel-plugin",
    "test:integration": "jest test/integration/runner.js --test-timeout=15000 --testMatch \"**/test/**/*.[jt]s?(x)\" -i",
    "test:babel-plugin": "jest test/babel-plugin/runner.js --testMatch \"**/test/**/*.[jt]s?(x)\"",
    "docs:build": "cat docs/* > www/index.md && npx @11ty/eleventy --config www/.eleventy.js",
    "docs:watch": "cat docs/* > www/index.md && npx @11ty/eleventy --config www/.eleventy.js --serve",
    "docs:deploy": "npm run docs:build && cd www/dist && now"
  },
  "@pika/pack": {
    "pipeline": [
      [
        "@pika/plugin-ts-standard-pkg"
      ],
      [
        "@pika/plugin-copy-assets"
      ],
      [
        "@pika/plugin-build-node"
      ],
      [
        "@pika/plugin-simple-bin",
        {
          "bin": "sp"
        }
      ],
      [
        "@pika/plugin-simple-bin",
        {
          "bin": "snowpack"
        }
      ]
    ]
  },
  "dependencies": {
    "@babel/core": "^7.6.4",
    "@babel/plugin-syntax-typescript": "^7.8.3",
    "@babel/plugin-transform-react-jsx": "^7.9.4",
    "@babel/preset-env": "^7.6.3",
    "@babel/types": "^7.6.3",
<<<<<<< HEAD
    "@rollup/plugin-alias": "^3.0.1",
    "@rollup/plugin-commonjs": "^11.0.0",
=======
    "@rollup/plugin-commonjs": "~11.0.0",
>>>>>>> 5ce3199c
    "@rollup/plugin-json": "^4.0.0",
    "@rollup/plugin-node-resolve": "^7.1.0",
    "@rollup/plugin-replace": "^2.1.0",
    "@types/tar": "^4.0.3",
    "ansi-escapes": "^4.3.1",
    "cacache": "^15.0.0",
    "cachedir": "^2.3.0",
    "chalk": "^3.0.0",
    "cosmiconfig": "^6.0.0",
    "deepmerge": "^4.2.2",
    "enhanced-resolve": "^4.1.1",
    "es-module-lexer": "^0.3.17",
    "execa": "^4.0.0",
    "find-package-json": "^1.2.0",
    "fs-extra": "^9.0.0",
    "glob": "^7.1.4",
    "got": "^10.4.0",
    "hasha": "^5.1.0",
    "is-builtin-module": "^3.0.0",
    "jsonschema": "^1.2.5",
    "mime-types": "^2.1.26",
    "mkdirp": "^1.0.3",
    "ora": "^3.1.0",
    "p-queue": "^6.2.1",
    "resolve-from": "^5.0.0",
    "rimraf": "^3.0.0",
    "rollup": "^2.3.0",
    "rollup-plugin-babel": "^4.3.3",
    "rollup-plugin-terser": "^5.1.1",
    "tar": "^6.0.1",
    "validate-npm-package-name": "^3.0.0",
    "yargs-parser": "^16.1.0"
  },
  "devDependencies": {
    "@11ty/eleventy": "^0.10.0",
    "@11ty/eleventy-plugin-syntaxhighlight": "^3.0.1",
    "@pika/pack": "^0.5.0",
    "@pika/plugin-build-node": "^0.9.1",
    "@pika/plugin-copy-assets": "^0.9.1",
    "@pika/plugin-simple-bin": "^0.9.1",
    "@pika/plugin-ts-standard-pkg": "^0.9.1",
    "@types/babel__traverse": "^7.0.7",
    "@types/cacache": "^12.0.1",
    "@types/es-module-lexer": "^0.3.0",
    "@types/mkdirp": "^1.0.0",
    "babel-plugin-tester": "^9.0.0",
    "cross-env": "^7.0.2",
    "dir-compare": "^2.2.0",
    "eleventy-plugin-nesting-toc": "^1.1.0",
    "jest": "^25.1.0",
    "markdown-it": "^10.0.0",
    "markdown-it-anchor": "^5.2.5",
    "prettier": "^2.0.2",
    "typescript": "^3.6.4"
  }
}<|MERGE_RESOLUTION|>--- conflicted
+++ resolved
@@ -55,12 +55,8 @@
     "@babel/plugin-transform-react-jsx": "^7.9.4",
     "@babel/preset-env": "^7.6.3",
     "@babel/types": "^7.6.3",
-<<<<<<< HEAD
     "@rollup/plugin-alias": "^3.0.1",
     "@rollup/plugin-commonjs": "^11.0.0",
-=======
-    "@rollup/plugin-commonjs": "~11.0.0",
->>>>>>> 5ce3199c
     "@rollup/plugin-json": "^4.0.0",
     "@rollup/plugin-node-resolve": "^7.1.0",
     "@rollup/plugin-replace": "^2.1.0",

## Troubleshooting

### No such file or directory

```
ENOENT: no such file or directory, open …/node_modules/csstype/index.js
```

This error message would sometimes occur in older versions of Snowpack.

**To solve this issue:** Upgrade to Snowpack `v2.6.0` or higher. If you continue to see this unexpected error in newer versions of Snowpack, please file an issue.

### Package exists but package.json "exports" does not include entry

Node.js recently added support for a package.json "exports" entry that defines which files you can and cannot import from within a package. Preact, for example, defines an "exports" map that allows you to to import "preact/hooks" but not "preact/some/custom/file-path.js". This allows packages to control their "public" interface.

If you see this error message, that means that you've imported a file path not allowed in the export map. If you believe this to be an error, reach out to the package author to request the file be added to their export map.

### Uncaught SyntaxError: The requested module '/web_modules/XXXXXX.js' does not provide an export named 'YYYYYY'

This is usually seen when importing a named export from a package written in the older Common.js format. Snowpack will try to automatically scan and detect these named exports for legacy Common.js packages, but this is not always possible.

<<<<<<< HEAD
**To solve this issue:** See our documentation on the ["namedExports"](#config.installoptions) configuration API option to resolve manually
=======
**To solve this issue:** See our documentation on the ["namedExports"](#install-options) configuration option to resolve manually

### Installing Non-JS Packages

When installing packages from npm, you may encounter some file formats that can only run with additional parsing/processing. First check to see if there is a [Snowpack plugin for the type of file](#plugins).

Because our internal installer is powered by Rollup, you can also add Rollup plugins to your [Snowpack config](#configuration-options) to handle these special, rare files:

```js
/* snowpack.config.js */
module.exports = {
  rollup: {
    plugins: [require('rollup-plugin-sass')()],
  },
};
```

Refer to [Rollup’s documentation on plugins](https://rollupjs.org/guide/en/#using-plugins) for more information.
>>>>>>> a5cb5f52
<|MERGE_RESOLUTION|>--- conflicted
+++ resolved
@@ -20,9 +20,6 @@
 
 This is usually seen when importing a named export from a package written in the older Common.js format. Snowpack will try to automatically scan and detect these named exports for legacy Common.js packages, but this is not always possible.
 
-<<<<<<< HEAD
-**To solve this issue:** See our documentation on the ["namedExports"](#config.installoptions) configuration API option to resolve manually
-=======
 **To solve this issue:** See our documentation on the ["namedExports"](#install-options) configuration option to resolve manually
 
 ### Installing Non-JS Packages
@@ -40,5 +37,4 @@
 };
 ```
 
-Refer to [Rollup’s documentation on plugins](https://rollupjs.org/guide/en/#using-plugins) for more information.
->>>>>>> a5cb5f52
+Refer to [Rollup’s documentation on plugins](https://rollupjs.org/guide/en/#using-plugins) for more information.
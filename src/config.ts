--- conflicted
+++ resolved
@@ -28,12 +28,7 @@
   exclude: string[];
   knownEntrypoints: string[];
   webDependencies?: {[packageName: string]: string};
-<<<<<<< HEAD
   aliases?: {[key: string]: string};
-  entrypoints?: string[];
-  dedupe?: string[];
-  namedExports?: {[filepath: string]: string[]};
-=======
   scripts: DevScripts;
   devOptions: {
     port: number;
@@ -42,7 +37,6 @@
     fallback: string;
     bundle: boolean;
   };
->>>>>>> 5ce3199c
   installOptions: {
     dest: string;
     clean: boolean;
@@ -97,39 +91,21 @@
 const configSchema = {
   type: 'object',
   properties: {
-<<<<<<< HEAD
-    source: {type: 'string'},                          
-    // TODO: Array of strings data format is deprecated, remove for v2
-=======
     extends: {type: 'string'},
     knownEntrypoints: {type: 'array', items: {type: 'string'}},
     include: {type: 'string'},
     exclude: {type: 'array', items: {type: 'string'}},
->>>>>>> 5ce3199c
     webDependencies: {
       type: ['object'],
       additionalProperties: {type: 'string'},
-<<<<<<< HEAD
-      items: {type: 'string'},
-    },
-    entrypoints: {type: 'array', items: {type: 'string'}},                                
+    },                                           
     aliases: {
       type: 'object',
       additionalProperties: {type: 'string'},
     },
-    dedupe: {
-      type: 'array',
-      items: {type: 'string'},
-    },
-    namedExports: {
-      type: 'object',
-      additionalProperties: {type: 'array', items: {type: 'string'}},
-=======
->>>>>>> 5ce3199c
-    },
     installOptions: {
       type: 'object',
-      properties: {
+      properties: {      
         babel: {type: 'boolean'},
         clean: {type: 'boolean'},
         dest: {type: 'string'},

--- conflicted
+++ resolved
@@ -262,13 +262,8 @@
 
   // Start with a fresh install of your dependencies, if needed.
   if (!(await checkLockfileHash(DEV_DEPENDENCIES_DIR)) || !existsSync(dependencyImportMapLoc)) {
-<<<<<<< HEAD
-    console.log(chalk.yellow('! updating dependencies...'));
+    console.log(colors.yellow('! updating dependencies...'));
     await installCommand(installCommandOptions);
-=======
-    console.log(colors.yellow('! updating dependencies...'));
-    await installCommand(commandOptions);
->>>>>>> e7d67ffd
     await updateLockfileHash(DEV_DEPENDENCIES_DIR);
   }
 

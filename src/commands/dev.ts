/**
 * This license applies to parts of this file originating from the
 * https://github.com/lukejacksonn/servor repository:
 *
 * MIT License
 * Copyright (c) 2019 Luke Jackson
 *
 * Permission is hereby granted, free of charge, to any person obtaining a copy
 * of this software and associated documentation files (the "Software"), to deal
 * in the Software without restriction, including without limitation the rights
 * to use, copy, modify, merge, publish, distribute, sublicense, and/or sell
 * copies of the Software, and to permit persons to whom the Software is
 * furnished to do so, subject to the following conditions:
 *
 * The above copyright notice and this permission notice shall be included in all
 * copies or substantial portions of the Software.
 *
 * THE SOFTWARE IS PROVIDED "AS IS", WITHOUT WARRANTY OF ANY KIND, EXPRESS OR
 * IMPLIED, INCLUDING BUT NOT LIMITED TO THE WARRANTIES OF MERCHANTABILITY,
 * FITNESS FOR A PARTICULAR PURPOSE AND NONINFRINGEMENT. IN NO EVENT SHALL THE
 * AUTHORS OR COPYRIGHT HOLDERS BE LIABLE FOR ANY CLAIM, DAMAGES OR OTHER
 * LIABILITY, WHETHER IN AN ACTION OF CONTRACT, TORT OR OTHERWISE, ARISING FROM,
 * OUT OF OR IN CONNECTION WITH THE SOFTWARE OR THE USE OR OTHER DEALINGS IN THE
 * SOFTWARE.
 */

import cacache from 'cacache';
import chalk from 'chalk';
import chokidar from 'chokidar';
import etag from 'etag';
import {EventEmitter} from 'events';
import execa from 'execa';
import {existsSync, promises as fs, readFileSync} from 'fs';
import http from 'http';
import HttpProxy from 'http-proxy';
import mime from 'mime-types';
import npmRunPath from 'npm-run-path';
import os from 'os';
import path from 'path';
import url from 'url';
import {BuildScript, SnowpackPluginBuildResult} from '../config';
import {EsmHmrEngine} from '../hmr-server-engine';
import {scanCodeImportsExports, transformEsmImports} from '../rewrite-imports';
import {
  BUILD_CACHE,
  checkLockfileHash,
  CommandOptions,
  DEV_DEPENDENCIES_DIR,
  ImportMap,
  isYarn,
  openInBrowser,
  resolveDependencyManifest,
<<<<<<< HEAD
  findImportSpecMountScript,
=======
  updateLockfileHash,
>>>>>>> fbcf4cf1
} from '../util';
import {
  FileBuilder,
  getFileBuilderForWorker,
  isDirectoryImport,
  wrapCssModuleResponse,
  wrapEsmProxyResponse,
  wrapHtmlResponse,
  wrapJSModuleResponse,
} from './build-util';
import {command as installCommand} from './install';
import {paint} from './paint';
import srcFileExtensionMapping from './src-file-extension-mapping';

const HMR_DEV_CODE = readFileSync(path.join(__dirname, '../assets/hmr.js'));

const DEFAULT_PROXY_ERROR_HANDLER = (
  err: Error,
  req: http.IncomingMessage,
  res: http.ServerResponse,
) => {
  const reqUrl = req.url!;
  console.error(`✘ ${reqUrl}\n${err.message}`);
  sendError(res, 502);
};

function shouldProxy(pathPrefix: string, req: http.IncomingMessage) {
  const reqPath = decodeURI(url.parse(req.url!).pathname!);
  return reqPath.startsWith(pathPrefix);
}

function getEncodingType(ext: string): 'utf-8' | 'binary' {
  if (ext === '.js' || ext === '.css' || ext === '.html') {
    return 'utf-8';
  } else {
    return 'binary';
  }
}

const sendFile = (
  req: http.IncomingMessage,
  res: http.ServerResponse,
  body: string | Buffer,
  ext = '.html',
) => {
  res.writeHead(200, {
    'Content-Type': mime.contentType(ext) || 'application/octet-stream',
    'Access-Control-Allow-Origin': '*',
  });
  res.write(body, getEncodingType(ext));
  res.end();
};

const sendError = (res, status) => {
  res.writeHead(status);
  res.end();
};

function getUrlFromFile(mountedDirectories: [string, string][], fileLoc: string): string | null {
  for (const [dirDisk, dirUrl] of mountedDirectories) {
    if (fileLoc.startsWith(dirDisk + path.sep)) {
      const fileExt = path.extname(fileLoc).substr(1);
      const resolvedDirUrl = dirUrl === '/' ? '' : dirUrl;
      return fileLoc
        .replace(dirDisk, resolvedDirUrl)
        .replace(/[/\\]+/g, '/')
        .replace(new RegExp(`${fileExt}$`), srcFileExtensionMapping[fileExt] || fileExt);
    }
  }
  return null;
}

function getMountedDirectory(cwd: string, workerConfig: BuildScript): [string, string] {
  const {args} = workerConfig;
  return [path.resolve(cwd, args.fromDisk), args.toUrl];
}

let currentlyRunningCommand: any = null;

export async function command(commandOptions: CommandOptions) {
  let serverStart = Date.now();
  const {cwd, config} = commandOptions;
  const {port, open} = config.devOptions;
  const hmrEngine = new EsmHmrEngine();
  const inMemoryBuildCache = new Map<string, Buffer>();
  const inMemoryResourceCache = new Map<string, string>();
  const filesBeingDeleted = new Set<string>();
  const filesBeingBuilt = new Map<string, Promise<SnowpackPluginBuildResult>>();
  const messageBus = new EventEmitter();
  const mountedDirectories: [string, string][] = [];

  // Set the proper install options, in case an install is needed.
  commandOptions.config.installOptions.dest = DEV_DEPENDENCIES_DIR;
  commandOptions.config.installOptions.env.NODE_ENV = process.env.NODE_ENV || 'development';
  const dependencyImportMapLoc = path.join(config.installOptions.dest, 'import-map.json');

  // Start with a fresh install of your dependencies, if needed.
  if (!(await checkLockfileHash(DEV_DEPENDENCIES_DIR)) || !existsSync(dependencyImportMapLoc)) {
    console.log(chalk.yellow('! updating dependencies...'));
    await installCommand(commandOptions);
    await updateLockfileHash(DEV_DEPENDENCIES_DIR);
    serverStart = Date.now();
  }

  let dependencyImportMap: ImportMap = {imports: {}};
  try {
    dependencyImportMap = JSON.parse(
      await fs.readFile(dependencyImportMapLoc, {encoding: 'utf-8'}),
    );
  } catch (err) {
    // no import-map found, safe to ignore
  }

  async function buildFile(
    fileContents: string,
    fileLoc: string,
    reqPath: string,
    fileBuilder: FileBuilder | undefined,
  ): Promise<SnowpackPluginBuildResult> {
    let builtFileResult: SnowpackPluginBuildResult;
    let fileBuilderPromise = filesBeingBuilt.get(fileLoc);
    if (fileBuilderPromise) {
      builtFileResult = await fileBuilderPromise;
    } else {
      fileBuilderPromise = (async () => {
        let _builtFileResult: SnowpackPluginBuildResult = {result: fileContents};
        if (fileBuilder) {
          _builtFileResult =
            (await fileBuilder({
              contents: fileContents,
              filePath: fileLoc,
              isDev: true,
            })) || _builtFileResult;
        }
        for (const plugin of config.plugins) {
          if (plugin.transform) {
            _builtFileResult.result =
              (
                await plugin.transform({
                  contents: _builtFileResult.result,
                  urlPath: reqPath,
                  isDev: true,
                })
              )?.result || _builtFileResult.result;
          }
        }
        return _builtFileResult;
      })();
      try {
        filesBeingBuilt.set(fileLoc, fileBuilderPromise);
        builtFileResult = await fileBuilderPromise;
      } finally {
        filesBeingBuilt.delete(fileLoc);
      }
    }
    const ext = path.extname(fileLoc).substr(1);
    if (ext === 'js' || srcFileExtensionMapping[ext] === 'js') {
      let missingWebModule: {spec: string; pkgName: string} | null = null;
      builtFileResult.result = await transformEsmImports(builtFileResult.result, (spec) => {
        if (spec.startsWith('http')) {
          return spec;
        }
        let mountScript = findImportSpecMountScript(config.scripts, spec);
        if (mountScript) {
          let {fromDisk, toUrl} = mountScript.args;
          spec = spec.replace(path.normalize(fromDisk + '/'), path.normalize(toUrl + '/'));
        }
        if (spec.startsWith('/') || spec.startsWith('./') || spec.startsWith('../')) {
          const ext = path.extname(spec).substr(1);
          if (!ext) {
            if (isDirectoryImport(fileLoc, spec)) {
              return spec + '/index.js';
            } else {
              return spec + '.js';
            }
          }
          const extToReplace = srcFileExtensionMapping[ext];
          if (extToReplace) {
            spec = spec.replace(new RegExp(`${ext}$`), extToReplace);
          }
          if (!spec.endsWith('.module.css') && (extToReplace || ext) !== 'js') {
            spec = spec + '.proxy.js';
          }
          return spec;
        }
        if (dependencyImportMap.imports[spec]) {
          let resolvedImport = path.posix.resolve(
            `/web_modules`,
            dependencyImportMap.imports[spec],
          );
          const extName = path.extname(resolvedImport);
          if (extName && extName !== '.js') {
            resolvedImport = resolvedImport + '.proxy.js';
          }
          return resolvedImport;
        }
        let [missingPackageName, ...deepPackagePathParts] = spec.split('/');
        if (missingPackageName.startsWith('@')) {
          missingPackageName += '/' + deepPackagePathParts.shift();
        }
        const [depManifestLoc] = resolveDependencyManifest(missingPackageName, cwd);
        const doesPackageExist = !!depManifestLoc;
        if (doesPackageExist && !currentlyRunningCommand) {
          isLiveReloadPaused = true;
          messageBus.emit('INSTALLING');
          currentlyRunningCommand = installCommand(commandOptions);
          currentlyRunningCommand.then(async () => {
            dependencyImportMap = JSON.parse(
              await fs
                .readFile(dependencyImportMapLoc, {encoding: 'utf-8'})
                .catch(() => `{"imports": {}}`),
            );
            await updateLockfileHash(DEV_DEPENDENCIES_DIR);
            await cacache.rm.all(BUILD_CACHE);
            inMemoryBuildCache.clear();
            messageBus.emit('INSTALL_COMPLETE');
            isLiveReloadPaused = false;
            currentlyRunningCommand = null;
          });
        } else if (!doesPackageExist) {
          missingWebModule = {
            spec: spec,
            pkgName: missingPackageName,
          };
        }
        const extName = path.extname(spec);
        if (extName && extName !== '.js') {
          spec = spec + '.proxy';
        }
        return `/web_modules/${spec}.js`;
      });

      messageBus.emit('MISSING_WEB_MODULE', {
        id: fileLoc,
        data: missingWebModule,
      });
    }

    return builtFileResult;
  }

  function runLintAll(workerConfig: BuildScript) {
    let {id, cmd, watch: watchCmd} = workerConfig;
    const workerPromise = execa.command(watchCmd || cmd, {
      env: npmRunPath.env(),
      extendEnv: true,
      shell: true,
      cwd,
    });
    const {stdout, stderr} = workerPromise;
    stdout?.on('data', (b) => {
      let stdOutput = b.toString();
      if (stdOutput.includes('\u001bc') || stdOutput.includes('\x1Bc')) {
        messageBus.emit('WORKER_RESET', {id});
        stdOutput = stdOutput.replace(/\x1Bc/, '').replace(/\u001bc/, '');
      }
      if (id.endsWith(':tsc')) {
        if (stdOutput.includes('\u001bc') || stdOutput.includes('\x1Bc')) {
          messageBus.emit('WORKER_UPDATE', {id, state: ['RUNNING', 'yellow']});
        }
        if (/Watching for file changes./gm.test(stdOutput)) {
          messageBus.emit('WORKER_UPDATE', {id, state: 'WATCH'});
        }
        const errorMatch = stdOutput.match(/Found (\d+) error/);
        if (errorMatch && errorMatch[1] !== '0') {
          messageBus.emit('WORKER_UPDATE', {id, state: ['ERROR', 'red']});
        }
      }
      messageBus.emit('WORKER_MSG', {id, level: 'log', msg: stdOutput});
    });
    stderr?.on('data', (b) => {
      messageBus.emit('WORKER_MSG', {id, level: 'error', msg: b.toString()});
    });
    workerPromise.catch((err) => {
      messageBus.emit('WORKER_COMPLETE', {id, error: err});
    });
    workerPromise.then(() => {
      messageBus.emit('WORKER_COMPLETE', {id, error: null});
    });
  }

  for (const workerConfig of config.scripts) {
    if (workerConfig.type === 'run') {
      runLintAll(workerConfig);
    }
    if (workerConfig.type === 'mount') {
      mountedDirectories.push(getMountedDirectory(cwd, workerConfig));
      setTimeout(
        () => messageBus.emit('WORKER_UPDATE', {id: workerConfig.id, state: ['DONE', 'green']}),
        400,
      );
    }
  }

  const devProxies = {};
  config.proxy.forEach(([pathPrefix, proxyOptions]) => {
    const proxyServer = (devProxies[pathPrefix] = HttpProxy.createProxyServer(proxyOptions));
    for (const [onEventName, eventHandler] of Object.entries(proxyOptions.on)) {
      proxyServer.on(onEventName, eventHandler as () => void);
    }
    if (!proxyOptions.on.error) {
      proxyServer.on('error', DEFAULT_PROXY_ERROR_HANDLER);
    }
    console.log(
      `Proxying: ${pathPrefix}  ->  ${proxyOptions.target}${
        !proxyOptions.ignorePath ? pathPrefix : ''
      }`,
    );
  });

  http
    .createServer(async (req, res) => {
      const reqUrl = req.url!;
      let reqPath = decodeURI(url.parse(reqUrl).pathname!);
      const originalReqPath = reqPath;
      let isProxyModule = false;
      let isCssModule = false;
      if (reqPath.endsWith('.proxy.js')) {
        isProxyModule = true;
        reqPath = reqPath.replace('.proxy.js', '');
      }
      if (reqPath.endsWith('.module.css')) {
        isCssModule = true;
      }

      // const requestStart = Date.now();
      res.on('finish', () => {
        const {method, url} = req;
        const {statusCode} = res;
        if (statusCode !== 200) {
          messageBus.emit('SERVER_RESPONSE', {
            method,
            url,
            statusCode,
            // processingTime: Date.now() - requestStart,
          });
        }
      });

      if (reqPath === '/livereload/hmr.js') {
        sendFile(req, res, HMR_DEV_CODE, '.js');
        return;
      }

      for (const [pathPrefix] of config.proxy) {
        if (!shouldProxy(pathPrefix, req)) {
          continue;
        }
        devProxies[pathPrefix].web(req, res);
        return;
      }

      const attemptedFileLoads: string[] = [];
      function attemptLoadFile(requestedFile): Promise<null | string> {
        if (attemptedFileLoads.includes(requestedFile)) {
          return Promise.resolve(null);
        }
        attemptedFileLoads.push(requestedFile);
        return fs
          .stat(requestedFile)
          .then((stat) => (stat.isFile() ? requestedFile : null))
          .catch(() => null /* ignore */);
      }

      let requestedFileExt = path.parse(reqPath).ext.toLowerCase();
      let responseFileExt = requestedFileExt;
      let fileBuilder: FileBuilder | undefined;
      let isRoute = !requestedFileExt;

      // Now that we've set isRoute properly, give `requestedFileExt` a fallback
      requestedFileExt = requestedFileExt || '.html';

      async function getFileFromUrl(reqPath: string): Promise<[string | null, BuildScript | null]> {
        for (const [dirDisk, dirUrl] of mountedDirectories) {
          let requestedFile: string;
          if (dirUrl === '/') {
            requestedFile = path.join(dirDisk, reqPath);
          } else if (reqPath.startsWith(dirUrl)) {
            requestedFile = path.join(dirDisk, reqPath.replace(dirUrl, '.'));
          } else {
            continue;
          }
          if (requestedFile.startsWith(commandOptions.config.installOptions.dest)) {
            const fileLoc = await attemptLoadFile(requestedFile);
            if (fileLoc) {
              return [fileLoc, null];
            }
          }
          if (isRoute) {
            let fileLoc =
              (await attemptLoadFile(requestedFile + '.html')) ||
              (await attemptLoadFile(requestedFile + 'index.html')) ||
              (await attemptLoadFile(requestedFile + '/index.html'));

            if (!fileLoc && dirUrl === '/' && config.devOptions.fallback) {
              const fallbackFile = path.join(dirDisk, config.devOptions.fallback);
              fileLoc = await attemptLoadFile(fallbackFile);
            }
            if (fileLoc) {
              responseFileExt = '.html';
              return [fileLoc, null];
            }
          } else {
            for (const workerConfig of config.scripts) {
              const {type, match} = workerConfig;
              if (type !== 'build') {
                continue;
              }
              for (const extMatcher of match) {
                if (
                  extMatcher === requestedFileExt.substr(1) ||
                  srcFileExtensionMapping[extMatcher] === requestedFileExt.substr(1)
                ) {
                  const srcFile = requestedFile.replace(requestedFileExt, `.${extMatcher}`);
                  const fileLoc = await attemptLoadFile(srcFile);
                  if (fileLoc) {
                    return [fileLoc, workerConfig];
                  }
                }
              }
            }
            const fileLoc =
              (await attemptLoadFile(requestedFile)) ||
              (await attemptLoadFile(requestedFile.replace(/\.js$/, '.jsx'))) ||
              (await attemptLoadFile(requestedFile.replace(/\.js$/, '.ts'))) ||
              (await attemptLoadFile(requestedFile.replace(/\.js$/, '.tsx')));
            if (fileLoc) {
              return [fileLoc, null];
            }
          }
        }
        return [null, null];
      }

      // 0. Check if the request is for a virtual sub-resource. These are populated by some
      // builders when a file compiles to multiple files. For example, Svelte & Vue files
      // compile to a main JS file + related CSS to import with the JS.
      let virtualResourceResponse: string | undefined = inMemoryResourceCache.get(reqPath);
      if (virtualResourceResponse) {
        if (isProxyModule) {
          responseFileExt = '.js';
          virtualResourceResponse = wrapEsmProxyResponse(
            reqPath,
            virtualResourceResponse,
            requestedFileExt,
            true,
          );
        }
        sendFile(req, res, virtualResourceResponse, responseFileExt);
        return;
      }

      const [fileLoc, selectedWorker] = await getFileFromUrl(reqPath);

      if (isRoute) {
        messageBus.emit('NEW_SESSION');
      }

      if (!fileLoc) {
        const prefix = chalk.red('  ✘ ');
        console.error(
          `[404] ${reqUrl}\n${attemptedFileLoads.map((loc) => prefix + loc).join('\n')}`,
        );
        return sendError(res, 404);
      }

      if (selectedWorker) {
        fileBuilder = getFileBuilderForWorker(cwd, selectedWorker, messageBus);
      }

      async function wrapResponse(code: string, cssResource: string | undefined) {
        if (isRoute) {
          code = wrapHtmlResponse(code, true);
        } else if (isProxyModule) {
          responseFileExt = '.js';
          code = wrapEsmProxyResponse(reqPath, code, requestedFileExt, true);
        } else if (isCssModule) {
          responseFileExt = '.js';
          code = await wrapCssModuleResponse(reqPath, code, requestedFileExt, true);
        } else if (responseFileExt === '.js') {
          code = await wrapJSModuleResponse(code, true);
        }
        if (responseFileExt === '.js' && cssResource) {
          code = `import './${path.basename(reqPath).replace(/.js$/, '.css.proxy.js')}';\n` + code;
        }
        return code;
      }

      // 1. Check the hot build cache. If it's already found, then just serve it.
      let hotCachedResponse: string | Buffer | undefined = inMemoryBuildCache.get(fileLoc);
      if (hotCachedResponse) {
        hotCachedResponse = hotCachedResponse.toString(getEncodingType(requestedFileExt));
        const isHot = reqUrl.includes('?mtime=');
        if (isHot) {
          const [, mtime] = reqUrl.split('?');
          hotCachedResponse = await transformEsmImports(hotCachedResponse as string, (imp) => {
            const importUrl = path.posix.resolve(path.posix.dirname(reqPath), imp);
            const node = hmrEngine.getEntry(importUrl);
            if (node && node.needsReplacement) {
              hmrEngine.markEntryForReplacement(node, false);
              return `${imp}?${mtime}`;
            }
            return imp;
          });
        }

        const wrappedResponse = await wrapResponse(
          hotCachedResponse,
          inMemoryResourceCache.get(reqPath.replace(/.js$/, '.css')),
        );
        sendFile(req, res, wrappedResponse, responseFileExt);
        return;
      }

      // 2. Load the file from disk. We'll need it to check the cold cache or build from scratch.
      let fileContents: string;
      try {
        fileContents = await fs.readFile(fileLoc, getEncodingType(requestedFileExt));
      } catch (err) {
        console.error(fileLoc, err);
        return sendError(res, 500);
      }

      // 3. Check the persistent cache. If found, serve it via a "trust-but-verify" strategy.
      // Build it after sending, and if it no longer matches then assume the entire cache is suspect.
      // In that case, clear the persistent cache and then force a live-reload of the page.
      const cachedBuildData =
        !filesBeingDeleted.has(fileLoc) &&
        (await cacache.get(BUILD_CACHE, fileLoc).catch(() => null));
      if (cachedBuildData) {
        const {originalFileHash, resources} = cachedBuildData.metadata;
        const newFileHash = etag(fileContents);
        if (originalFileHash === newFileHash) {
          const coldCachedResponse: Buffer = cachedBuildData.data;
          inMemoryBuildCache.set(fileLoc, coldCachedResponse);
          if (resources?.css) {
            inMemoryResourceCache.set(reqPath.replace(/.js$/, '.css'), resources.css);
          }
          // Trust...
          const wrappedResponse = await wrapResponse(
            coldCachedResponse.toString(getEncodingType(requestedFileExt)),
            resources?.css,
          );

          if (responseFileExt === '.js') {
            const isHmrEnabled = wrappedResponse.includes('import.meta.hot');
            const rawImports = await scanCodeImportsExports(wrappedResponse);
            const resolvedImports = rawImports.map((imp) => {
              let spec = wrappedResponse.substring(imp.s, imp.e);
              if (imp.d > -1) {
                const importSpecifierMatch = spec.match(/^\s*['"](.*)['"]\s*$/m);
                spec = importSpecifierMatch![1];
              }
              return path.posix.resolve(path.posix.dirname(reqPath), spec);
            });
            hmrEngine.setEntry(originalReqPath, resolvedImports, isHmrEnabled);
          }

          sendFile(req, res, wrappedResponse, responseFileExt);
          // ...but verify.
          let checkFinalBuildResult: string | null | undefined = null;
          let checkFinalBuildCss: string | null | undefined = null;
          try {
            const checkFinalBuildAnyway = await buildFile(
              fileContents,
              fileLoc,
              reqPath,
              fileBuilder,
            );
            checkFinalBuildResult = checkFinalBuildAnyway && checkFinalBuildAnyway.result;
            checkFinalBuildCss = checkFinalBuildAnyway && checkFinalBuildAnyway.resources?.css;
          } catch (err) {
            // safe to ignore, it will be surfaced later anyway
          } finally {
            if (
              checkFinalBuildCss !== resources?.css ||
              !checkFinalBuildResult ||
              !coldCachedResponse.equals(
                Buffer.from(checkFinalBuildResult, getEncodingType(requestedFileExt)),
              )
            ) {
              inMemoryBuildCache.clear();
              await cacache.rm.all(BUILD_CACHE);
              hmrEngine.broadcastMessage({type: 'reload'});
            }
          }
          return;
        }
      }

      // 4. Final option: build the file, serve it, and cache it.
      let finalBuild: SnowpackPluginBuildResult | undefined;
      try {
        finalBuild = await buildFile(fileContents, fileLoc, reqPath, fileBuilder);
      } catch (err) {
        console.error(fileLoc, err);
      }
      if (!finalBuild || finalBuild.result === '') {
        return sendError(res, 500);
      }
      inMemoryBuildCache.set(
        fileLoc,
        Buffer.from(finalBuild.result, getEncodingType(requestedFileExt)),
      );
      if (finalBuild.resources?.css) {
        inMemoryResourceCache.set(reqPath.replace(/.js$/, `.css`), finalBuild.resources.css);
      }
      const originalFileHash = etag(fileContents);
      cacache.put(
        BUILD_CACHE,
        fileLoc,
        Buffer.from(finalBuild.result, getEncodingType(requestedFileExt)),
        {metadata: {originalFileHash, resources: finalBuild.resources}},
      );
      const wrappedResponse = await wrapResponse(finalBuild.result, finalBuild.resources?.css);

      if (responseFileExt === '.js') {
        const isHmrEnabled = wrappedResponse.includes('import.meta.hot');
        const rawImports = await scanCodeImportsExports(wrappedResponse);
        const resolvedImports = rawImports.map((imp) => {
          let spec = wrappedResponse.substring(imp.s, imp.e);
          if (imp.d > -1) {
            const importSpecifierMatch = spec.match(/^\s*['"](.*)['"]\s*$/m);
            spec = importSpecifierMatch![1];
          }
          return path.posix.resolve(path.posix.dirname(reqPath), spec);
        });
        hmrEngine.setEntry(originalReqPath, resolvedImports, isHmrEnabled);
      }

      sendFile(req, res, wrappedResponse, responseFileExt);
    })
    .on('upgrade', (req: http.IncomingMessage, socket, head) => {
      config.proxy.forEach(([pathPrefix, proxyOptions]) => {
        const isWebSocket = proxyOptions.ws || proxyOptions.target?.startsWith('ws');
        if (isWebSocket && shouldProxy(pathPrefix, req)) {
          devProxies[pathPrefix].ws(req, socket, head);
          console.log('Upgrading to WebSocket');
        }
      });
    })
    .listen(port);

  // Live Reload + File System Watching
  let isLiveReloadPaused = false;

  function updateOrBubble(url: string, visited: Set<string>) {
    if (visited.has(url)) {
      return;
    }
    visited.add(url);
    const node = hmrEngine.getEntry(url);
    if (node && node.isHmrEnabled) {
      hmrEngine.broadcastMessage({type: 'update', url});
    }
    if (node && node.isHmrAccepted) {
      // Found a boundary, no bubbling needed
    } else if (node && node.dependents.size > 0) {
      hmrEngine.markEntryForReplacement(node, true);
      node.dependents.forEach((dep) => updateOrBubble(dep, visited));
    } else {
      // We've reached the top, trigger a full page refresh
      hmrEngine.broadcastMessage({type: 'reload'});
    }
  }
  async function onWatchEvent(fileLoc) {
    let updateUrl = getUrlFromFile(mountedDirectories, fileLoc);
    if (updateUrl) {
      if (!updateUrl.endsWith('.js')) {
        updateUrl += '.proxy.js';
      }
      if (!isLiveReloadPaused) {
        updateOrBubble(updateUrl, new Set());
      }
    }
    inMemoryBuildCache.delete(fileLoc);
    filesBeingDeleted.add(fileLoc);
    await cacache.rm.entry(BUILD_CACHE, fileLoc);
    filesBeingDeleted.delete(fileLoc);
  }
  const watcher = chokidar.watch(
    mountedDirectories.map(([dirDisk]) => dirDisk),
    {
      ignored: config.exclude,
      persistent: true,
      ignoreInitial: true,
      disableGlobbing: false,
    },
  );
  watcher.on('add', (fileLoc) => onWatchEvent(fileLoc));
  watcher.on('change', (fileLoc) => onWatchEvent(fileLoc));
  watcher.on('unlink', (fileLoc) => onWatchEvent(fileLoc));

  process.on('SIGINT', () => {
    hmrEngine.disconnectAllClients();
    process.exit(0);
  });

  console.log = (...args) => {
    messageBus.emit('CONSOLE', {level: 'log', args});
  };
  console.warn = (...args) => {
    messageBus.emit('CONSOLE', {level: 'warn', args});
  };
  console.error = (...args) => {
    messageBus.emit('CONSOLE', {level: 'error', args});
  };

  const ips = Object.values(os.networkInterfaces())
    .reduce((every: os.NetworkInterfaceInfo[], i) => [...every, ...(i || [])], [])
    .filter((i) => i.family === 'IPv4' && i.internal === false)
    .map((i) => i.address);

  paint(messageBus, config.scripts, undefined, {
    port,
    ips,
    startTimeMs: Date.now() - serverStart,
    addPackage: async (pkgName) => {
      isLiveReloadPaused = true;
      messageBus.emit('INSTALLING');
      currentlyRunningCommand = execa(
        isYarn(cwd) ? 'yarn' : 'npm',
        isYarn(cwd) ? ['add', pkgName] : ['install', '--save', pkgName],
        {
          env: npmRunPath.env(),
          extendEnv: true,
          shell: true,
          cwd,
        },
      );
      currentlyRunningCommand.stdout.on('data', (data) => process.stdout.write(data));
      currentlyRunningCommand.stderr.on('data', (data) => process.stderr.write(data));
      await currentlyRunningCommand;
      currentlyRunningCommand = installCommand(commandOptions);
      await currentlyRunningCommand;
      await updateLockfileHash(DEV_DEPENDENCIES_DIR);
      await cacache.rm.all(BUILD_CACHE);
      inMemoryBuildCache.clear();
      currentlyRunningCommand = null;

      dependencyImportMap = JSON.parse(
        await fs
          .readFile(dependencyImportMapLoc, {encoding: 'utf-8'})
          .catch(() => `{"imports": {}}`),
      );
      messageBus.emit('INSTALL_COMPLETE');
      isLiveReloadPaused = false;
    },
  });

  if (open !== 'none') await openInBrowser(port, open);
  return new Promise(() => {});
}<|MERGE_RESOLUTION|>--- conflicted
+++ resolved
@@ -50,11 +50,8 @@
   isYarn,
   openInBrowser,
   resolveDependencyManifest,
-<<<<<<< HEAD
   findImportSpecMountScript,
-=======
   updateLockfileHash,
->>>>>>> fbcf4cf1
 } from '../util';
 import {
   FileBuilder,

--- conflicted
+++ resolved
@@ -135,11 +135,7 @@
   let serverStart = Date.now();
   const {cwd, config} = commandOptions;
   const {port, open} = config.devOptions;
-<<<<<<< HEAD
-
-=======
-  const hmrEngine = new EsmHmrEngine();
->>>>>>> 02c9da0c
+
   const inMemoryBuildCache = new Map<string, Buffer>();
   const inMemoryResourceCache = new Map<string, string>();
   const filesBeingDeleted = new Set<string>();
@@ -350,9 +346,6 @@
     }
   }
 
-<<<<<<< HEAD
-  const server = http
-=======
   const devProxies = {};
   config.proxy.forEach(([pathPrefix, proxyOptions]) => {
     const proxyServer = (devProxies[pathPrefix] = HttpProxy.createProxyServer(proxyOptions));
@@ -364,8 +357,7 @@
     }
   });
 
-  http
->>>>>>> 02c9da0c
+  const server = http
     .createServer(async (req, res) => {
       const reqUrl = req.url!;
       let reqPath = decodeURI(url.parse(reqUrl).pathname!);

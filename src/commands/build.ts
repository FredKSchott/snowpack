import merge from 'deepmerge';
import {EventEmitter} from 'events';
import execa from 'execa';
import {promises as fs} from 'fs';
import glob from 'glob';
import * as colors from 'kleur/colors';
import mkdirp from 'mkdirp';
import npmRunPath from 'npm-run-path';
import path from 'path';
import rimraf from 'rimraf';
import {BuildScript} from '../config';
import {transformFileImports} from '../rewrite-imports';
import {printStats} from '../stats-formatter';
import {CommandOptions} from '../util';
import {
  generateEnvModule,
  getFileBuilderForWorker,
  wrapCssModuleResponse,
  wrapEsmProxyResponse,
  wrapImportMeta,
} from './build-util';
import {stopEsbuild} from './esbuildPlugin';
import {createImportResolver} from './import-resolver';
import {getInstallTargets, run as installRunner} from './install';
import {paint} from './paint';
import srcFileExtensionMapping from './src-file-extension-mapping';

async function installOptimizedDependencies(
<<<<<<< HEAD
  allFilesToResolveImports: [string, string][],
=======
  allBuiltJsFiles: {outLoc: string, code: string}[],
>>>>>>> 7a4cebe7
  installDest: string,
  commandOptions: CommandOptions,
) {
  console.log(colors.yellow('! optimizing dependencies...'));
  const installConfig = merge(commandOptions.config, {
    installOptions: {
      dest: installDest,
      env: {NODE_ENV: process.env.NODE_ENV || 'production'},
      treeshake: commandOptions.config.installOptions.treeshake ?? true,
    },
  });
  // 1. Scan imports from your final built JS files.
<<<<<<< HEAD
  const installTargets = await getInstallTargets(installConfig, allFilesToResolveImports);
=======
  const installTargets = await getInstallTargets(installConfig, allBuiltJsFiles.map(({outLoc, code})=> [outLoc, code]));
>>>>>>> 7a4cebe7
  // 2. Install dependencies, based on the scan of your final build.
  const installResult = await installRunner(
    {...commandOptions, config: installConfig},
    installTargets,
  );
  // 3. Print stats immediate after install output.
  if (installResult.stats) {
    console.log(printStats(installResult.stats));
  }
  return installResult;
}

export async function command(commandOptions: CommandOptions) {
  const {cwd, config} = commandOptions;
  const messageBus = new EventEmitter();
  const relevantWorkers: BuildScript[] = [];
  const allBuildExtensions: string[] = [];

  for (const workerConfig of config.scripts) {
    const {id, type, match} = workerConfig;
    // web_modules dependencies are now installed directly into the build directory,
    // instead of being copied like a traditional mount. This is required until we
    // move the "web_modules" destination configuration out of the "scripts" config.
    if (id === 'mount:web_modules') {
      continue;
    }
    if (type === 'build' || type === 'run' || type === 'mount' || type === 'bundle') {
      relevantWorkers.push(workerConfig);
    }
    if (type === 'build') {
      allBuildExtensions.push(...match);
    }
  }

  let bundleWorker = config.scripts.find((s) => s.type === 'bundle');
  let installWorker = config.scripts.find((s) => s.id === 'mount:web_modules')!;
  const isBundledHardcoded = config.devOptions.bundle !== undefined;
  const isBundled = isBundledHardcoded ? !!config.devOptions.bundle : !!bundleWorker;
  if (!bundleWorker) {
    bundleWorker = {
      id: 'bundle:*',
      type: 'bundle',
      match: ['*'],
      cmd: '',
      watch: undefined,
    };
    relevantWorkers.push(bundleWorker);
  }

  const buildDirectoryLoc = isBundled ? path.join(cwd, `.build`) : config.devOptions.out;
  const internalFilesBuildLoc = path.join(buildDirectoryLoc, config.buildOptions.metaDir);
  const finalDirectoryLoc = config.devOptions.out;

  if (config.scripts.length <= 1) {
    console.error(colors.red(`No build scripts found, so nothing to build.`));
    console.error(`See https://www.snowpack.dev/#build-scripts for help getting started.`);
    return;
  }

  rimraf.sync(buildDirectoryLoc);
  mkdirp.sync(buildDirectoryLoc);
  mkdirp.sync(internalFilesBuildLoc);
  if (finalDirectoryLoc !== buildDirectoryLoc) {
    rimraf.sync(finalDirectoryLoc);
    mkdirp.sync(finalDirectoryLoc);
  }

  console.log = (...args) => {
    messageBus.emit('CONSOLE', {level: 'log', args});
  };
  console.warn = (...args) => {
    messageBus.emit('CONSOLE', {level: 'warn', args});
  };
  console.error = (...args) => {
    messageBus.emit('CONSOLE', {level: 'error', args});
  };
  let relDest = path.relative(cwd, config.devOptions.out);
  if (!relDest.startsWith(`..${path.sep}`)) {
    relDest = `.${path.sep}` + relDest;
  }
  paint(messageBus, relevantWorkers, {dest: relDest}, undefined);

  if (!isBundled) {
    messageBus.emit('WORKER_UPDATE', {
      id: bundleWorker.id,
      state: ['SKIP', 'dim'],
    });
  }

  for (const workerConfig of relevantWorkers) {
    const {id, type, match} = workerConfig;
    if (type !== 'run') {
      continue;
    }
    messageBus.emit('WORKER_UPDATE', {id, state: ['RUNNING', 'yellow']});
    const workerPromise = execa.command(workerConfig.cmd, {
      env: npmRunPath.env(),
      extendEnv: true,
      shell: true,
      cwd,
    });
    workerPromise.catch((err) => {
      messageBus.emit('WORKER_MSG', {id, level: 'error', msg: err.toString()});
      messageBus.emit('WORKER_COMPLETE', {id, error: err});
    });
    workerPromise.then(() => {
      messageBus.emit('WORKER_COMPLETE', {id, error: null});
    });
    const {stdout, stderr} = workerPromise;
    stdout?.on('data', (b) => {
      let stdOutput = b.toString();
      if (stdOutput.includes('\u001bc') || stdOutput.includes('\x1Bc')) {
        messageBus.emit('WORKER_RESET', {id});
        stdOutput = stdOutput.replace(/\x1Bc/, '').replace(/\u001bc/, '');
      }
      if (id.endsWith(':tsc')) {
        if (stdOutput.includes('\u001bc') || stdOutput.includes('\x1Bc')) {
          messageBus.emit('WORKER_UPDATE', {id, state: ['RUNNING', 'yellow']});
        }
        if (/Watching for file changes./gm.test(stdOutput)) {
          messageBus.emit('WORKER_UPDATE', {id, state: 'WATCHING'});
        }
        const errorMatch = stdOutput.match(/Found (\d+) error/);
        if (errorMatch && errorMatch[1] !== '0') {
          messageBus.emit('WORKER_UPDATE', {id, state: ['ERROR', 'red']});
        }
      }
      messageBus.emit('WORKER_MSG', {id, level: 'log', msg: stdOutput});
    });
    stderr?.on('data', (b) => {
      messageBus.emit('WORKER_MSG', {id, level: 'error', msg: b.toString()});
    });
    await workerPromise;
  }

  // Write the `import.meta.env` contents file to disk
  await fs.writeFile(path.join(internalFilesBuildLoc, 'env.js'), generateEnvModule('production'));

  const mountDirDetails: any[] = relevantWorkers
    .map((scriptConfig) => {
      const {id, type, args} = scriptConfig;
      if (id === 'mount:web_modules') {
        return false;
      }
      if (type !== 'mount') {
        return false;
      }
      const dirDisk = path.resolve(cwd, args.fromDisk);
      const dirDest = path.resolve(buildDirectoryLoc, args.toUrl.replace(/^\//, ''));
      return [id, dirDisk, dirDest];
    })
    .filter(Boolean);

  const includeFileSets: [string, string, string[]][] = [];
  for (const [id, dirDisk, dirDest] of mountDirDetails) {
    messageBus.emit('WORKER_UPDATE', {id, state: ['RUNNING', 'yellow']});
    let allFiles;
    try {
      allFiles = glob.sync(`**/*`, {
        ignore: config.exclude,
        cwd: dirDisk,
        absolute: true,
        nodir: true,
        dot: true,
      });
      const allBuildNeededFiles: string[] = [];
      await Promise.all(
        allFiles.map(async (f) => {
          f = path.resolve(f); // this is necessary since glob.sync() returns paths with / on windows.  path.resolve() will switch them to the native path separator.
          if (
            allBuildExtensions.includes(path.extname(f).substr(1)) ||
            path.extname(f) === '.jsx' ||
            path.extname(f) === '.tsx' ||
            path.extname(f) === '.ts' ||
            path.extname(f) === '.js'
          ) {
            allBuildNeededFiles.push(f);
            return;
          }
          const outPath = f.replace(dirDisk, dirDest);
          mkdirp.sync(path.dirname(outPath));

          // replace %PUBLIC_URL% in HTML files
          if (path.extname(f) === '.html') {
            let code = await fs.readFile(f, 'utf8');
            code = code.replace(/%PUBLIC_URL%\/?/g, config.buildOptions.baseUrl);
            return fs.writeFile(outPath, code, 'utf8');
          }
          return fs.copyFile(f, outPath);
        }),
      );
      includeFileSets.push([dirDisk, dirDest, allBuildNeededFiles]);
      messageBus.emit('WORKER_COMPLETE', {id});
    } catch (err) {
      messageBus.emit('WORKER_MSG', {id, level: 'error', msg: err.toString()});
      messageBus.emit('WORKER_COMPLETE', {id, error: err});
    }
  }

  const allBuiltFromFiles = new Set<string>();
<<<<<<< HEAD
  const allFilesToResolveImports: [string, string, string][] = [];
=======
  const allBuiltJsFiles: {outLoc: string, code: string, fileLoc: string}[] = [];
>>>>>>> 7a4cebe7
  for (const workerConfig of relevantWorkers) {
    const {id, match, type} = workerConfig;
    if (type !== 'build' || match.length === 0) {
      continue;
    }

    messageBus.emit('WORKER_UPDATE', {id, state: ['RUNNING', 'yellow']});
    for (const [dirDisk, dirDest, allFiles] of includeFileSets) {
      for (const fileLoc of allFiles) {
        const fileExtension = path.extname(fileLoc).substr(1);
        if (!match.includes(fileExtension)) {
          continue;
        }
        const fileContents = await fs.readFile(fileLoc, {encoding: 'utf8'});
        let fileBuilder = getFileBuilderForWorker(cwd, workerConfig, messageBus);
        if (!fileBuilder) {
          continue;
        }
        let outLoc = fileLoc.replace(dirDisk, dirDest);
        const extToFind = path.extname(fileLoc).substr(1);
        const extToReplace = srcFileExtensionMapping[extToFind];
        if (extToReplace) {
          outLoc = outLoc.replace(new RegExp(`${extToFind}$`), extToReplace!);
        }

        const builtFile = await fileBuilder({
          contents: fileContents,
          filePath: fileLoc,
          isDev: false,
        });
        if (!builtFile) {
          continue;
        }
        let {result: code, resources} = builtFile;
        const urlPath = outLoc.substr(dirDest.length + 1);
        for (const plugin of config.plugins) {
          if (plugin.transform) {
            code =
              (await plugin.transform({contents: fileContents, urlPath, isDev: false}))?.result ||
              code;
          }
        }
        if (!code) {
          continue;
        }

        allBuiltFromFiles.add(fileLoc);
        if (path.extname(outLoc) === '.js') {
          if (resources?.css) {
            const cssOutPath = outLoc.replace(/.js$/, '.css');
            await fs.mkdir(path.dirname(cssOutPath), {recursive: true});
            await fs.writeFile(cssOutPath, resources.css);
            code = `import './${path.basename(cssOutPath)}';\n` + code;
          }
          code = wrapImportMeta({code, env: true, hmr: false, config});
<<<<<<< HEAD
          allFilesToResolveImports.push([outPath, code, fileLoc]);
        } else if (path.extname(outPath) === '.html') {
          allFilesToResolveImports.push([outPath, code, fileLoc]);
=======
          allBuiltJsFiles.push({outLoc, code, fileLoc});
>>>>>>> 7a4cebe7
        } else {
          await fs.mkdir(path.dirname(outLoc), {recursive: true});
          await fs.writeFile(outLoc, code);
        }
      }
    }
    messageBus.emit('WORKER_COMPLETE', {id, error: null});
  }

  stopEsbuild();

  const webModulesPath = installWorker.args.toUrl;
  const installDest = path.join(buildDirectoryLoc, webModulesPath);
  const installResult = await installOptimizedDependencies(
<<<<<<< HEAD
    (allFilesToResolveImports as any) as [string, string][],
=======
    allBuiltJsFiles,
>>>>>>> 7a4cebe7
    installDest,
    commandOptions,
  );
  if (!installResult.success || installResult.hasError) {
    process.exit(1);
  }

  const allProxiedFiles = new Set<string>();
<<<<<<< HEAD
  for (const [outLoc, code, fileLoc] of allFilesToResolveImports) {
=======
  for (const {outLoc, code, fileLoc} of allBuiltJsFiles) {
>>>>>>> 7a4cebe7
    const resolveImportSpecifier = createImportResolver({
      fileLoc,
      webModulesPath,
      dependencyImportMap: installResult.importMap,
      isDev: false,
      isBundled,
      config,
    });
    const resolvedCode = await transformFileImports(code, path.extname(outLoc), (spec) => {
      // Try to resolve the specifier to a known URL in the project
      const resolvedImportUrl = resolveImportSpecifier(spec);
      if (resolvedImportUrl) {
        // We treat ".proxy.js" files special: we need to make sure that they exist on disk
        // in the final build, so we mark them to be written to disk at the next step.
        if (resolvedImportUrl.endsWith('.proxy.js')) {
          allProxiedFiles.add(
            resolvedImportUrl.startsWith('/')
              ? path.resolve(cwd, spec)
              : path.resolve(path.dirname(outLoc), spec),
          );
        }
        return resolvedImportUrl;
      }
      return spec;
    });
    await fs.mkdir(path.dirname(outLoc), {recursive: true});
    await fs.writeFile(outLoc, resolvedCode);
  }

  for (const proxiedFileLoc of allProxiedFiles) {
    const proxiedCode = await fs.readFile(proxiedFileLoc, {encoding: 'utf8'});
    const proxiedExt = path.extname(proxiedFileLoc);
    const proxiedUrl = proxiedFileLoc.substr(buildDirectoryLoc.length);
    const proxyCode = proxiedFileLoc.endsWith('.module.css')
      ? await wrapCssModuleResponse({
          url: proxiedUrl,
          code: proxiedCode,
          ext: proxiedExt,
          config,
        })
      : wrapEsmProxyResponse({
          url: proxiedUrl,
          code: proxiedCode,
          ext: proxiedExt,
          config,
        });
    const proxyFileLoc = proxiedFileLoc + '.proxy.js';
    await fs.writeFile(proxyFileLoc, proxyCode, {encoding: 'utf8'});
  }

  if (!isBundled) {
    messageBus.emit('WORKER_COMPLETE', {id: bundleWorker.id, error: null});
    messageBus.emit('WORKER_UPDATE', {
      id: bundleWorker.id,
      state: ['SKIP', isBundledHardcoded ? 'dim' : 'yellow'],
    });
    if (!isBundledHardcoded) {
      messageBus.emit('WORKER_MSG', {
        id: bundleWorker.id,
        level: 'log',
        msg:
          `"plugins": ["@snowpack/plugin-webpack"]\n\n` +
          `Connect a bundler plugin to optimize your build for production.\n` +
          colors.dim(`Set "devOptions.bundle" configuration to false to remove this message.`),
      });
    }
  } else {
    try {
      messageBus.emit('WORKER_UPDATE', {id: bundleWorker.id, state: ['RUNNING', 'yellow']});
      await bundleWorker?.plugin!.bundle!({
        srcDirectory: buildDirectoryLoc,
        destDirectory: finalDirectoryLoc,
        jsFilePaths: allBuiltFromFiles,
        log: (msg) => {
          messageBus.emit('WORKER_MSG', {id: bundleWorker!.id, level: 'log', msg});
        },
      });
      messageBus.emit('WORKER_COMPLETE', {id: bundleWorker.id, error: null});
    } catch (err) {
      messageBus.emit('WORKER_MSG', {
        id: bundleWorker.id,
        level: 'error',
        msg: err.toString(),
      });
      messageBus.emit('WORKER_COMPLETE', {id: bundleWorker.id, error: err});
    }
  }

  if (finalDirectoryLoc !== buildDirectoryLoc) {
    rimraf.sync(buildDirectoryLoc);
  }
}<|MERGE_RESOLUTION|>--- conflicted
+++ resolved
@@ -26,11 +26,7 @@
 import srcFileExtensionMapping from './src-file-extension-mapping';
 
 async function installOptimizedDependencies(
-<<<<<<< HEAD
-  allFilesToResolveImports: [string, string][],
-=======
-  allBuiltJsFiles: {outLoc: string, code: string}[],
->>>>>>> 7a4cebe7
+allFilesToResolveImports: {outLoc: string, code: string}[],
   installDest: string,
   commandOptions: CommandOptions,
 ) {
@@ -43,11 +39,7 @@
     },
   });
   // 1. Scan imports from your final built JS files.
-<<<<<<< HEAD
-  const installTargets = await getInstallTargets(installConfig, allFilesToResolveImports);
-=======
-  const installTargets = await getInstallTargets(installConfig, allBuiltJsFiles.map(({outLoc, code})=> [outLoc, code]));
->>>>>>> 7a4cebe7
+  const installTargets = await getInstallTargets(installConfig, allFilesToResolveImports.map(({outLoc, code})=> [outLoc, code]));
   // 2. Install dependencies, based on the scan of your final build.
   const installResult = await installRunner(
     {...commandOptions, config: installConfig},
@@ -248,11 +240,7 @@
   }
 
   const allBuiltFromFiles = new Set<string>();
-<<<<<<< HEAD
-  const allFilesToResolveImports: [string, string, string][] = [];
-=======
-  const allBuiltJsFiles: {outLoc: string, code: string, fileLoc: string}[] = [];
->>>>>>> 7a4cebe7
+  const allFilesToResolveImports: {outLoc: string, code: string, fileLoc: string}[] = [];
   for (const workerConfig of relevantWorkers) {
     const {id, match, type} = workerConfig;
     if (type !== 'build' || match.length === 0) {
@@ -308,13 +296,9 @@
             code = `import './${path.basename(cssOutPath)}';\n` + code;
           }
           code = wrapImportMeta({code, env: true, hmr: false, config});
-<<<<<<< HEAD
-          allFilesToResolveImports.push([outPath, code, fileLoc]);
-        } else if (path.extname(outPath) === '.html') {
-          allFilesToResolveImports.push([outPath, code, fileLoc]);
-=======
-          allBuiltJsFiles.push({outLoc, code, fileLoc});
->>>>>>> 7a4cebe7
+          allFilesToResolveImports.push({outLoc, code, fileLoc});
+        } else if (path.extname(outLoc) === '.html') {
+          allFilesToResolveImports.push({outLoc, code, fileLoc});
         } else {
           await fs.mkdir(path.dirname(outLoc), {recursive: true});
           await fs.writeFile(outLoc, code);
@@ -329,11 +313,7 @@
   const webModulesPath = installWorker.args.toUrl;
   const installDest = path.join(buildDirectoryLoc, webModulesPath);
   const installResult = await installOptimizedDependencies(
-<<<<<<< HEAD
-    (allFilesToResolveImports as any) as [string, string][],
-=======
-    allBuiltJsFiles,
->>>>>>> 7a4cebe7
+    allFilesToResolveImports,
     installDest,
     commandOptions,
   );
@@ -342,11 +322,7 @@
   }
 
   const allProxiedFiles = new Set<string>();
-<<<<<<< HEAD
-  for (const [outLoc, code, fileLoc] of allFilesToResolveImports) {
-=======
-  for (const {outLoc, code, fileLoc} of allBuiltJsFiles) {
->>>>>>> 7a4cebe7
+  for (const {outLoc, code, fileLoc} of allFilesToResolveImports) {
     const resolveImportSpecifier = createImportResolver({
       fileLoc,
       webModulesPath,

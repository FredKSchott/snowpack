--- conflicted
+++ resolved
@@ -442,15 +442,10 @@
       const suggestion = MISSING_PLUGIN_SUGGESTIONS[failedExtension] || err.message;
       // Display posix-style on all environments, mainly to help with CI :)
       const fileName = errFilePath.replace(cwd + path.sep, '').replace(/\\/g, '/');
-<<<<<<< HEAD
-      logError(`${colors.bold('snowpack')} failed to load ${colors.bold(fileName)}\n  ${suggestion}`);
-      return FAILED_INSTALL_RETURN;
-=======
       logError(
         `${colors.bold('snowpack')} failed to load ${colors.bold(fileName)}\n  ${suggestion}`,
       );
-      return;
->>>>>>> 2867f796
+      return FAILED_INSTALL_RETURN;
     }
   }
 

import rollupPluginAlias from '@rollup/plugin-alias';
import rollupPluginCommonjs, {RollupCommonJSOptions} from '@rollup/plugin-commonjs';
import rollupPluginJson from '@rollup/plugin-json';
import rollupPluginNodeResolve from '@rollup/plugin-node-resolve';
import rollupPluginReplace from '@rollup/plugin-replace';
<<<<<<< HEAD
import chalk from 'chalk';
=======
>>>>>>> e7d67ffd
import {init as initESModuleLexer, parse} from 'es-module-lexer';
import fs from 'fs';
import * as colors from 'kleur/colors';
import mkdirp from 'mkdirp';
import ora from 'ora';
import path from 'path';
import rimraf from 'rimraf';
import {InputOptions, OutputOptions, rollup, RollupError} from 'rollup';
import validatePackageName from 'validate-npm-package-name';
import {EnvVarReplacements, SnowpackConfig} from '../config.js';
import {resolveTargetsFromRemoteCDN} from '../resolve-remote.js';
import {rollupPluginCatchUnresolved} from '../rollup-plugin-catch-unresolved.js';
import {rollupPluginCss} from '../rollup-plugin-css';
import {rollupPluginEntrypointAlias} from '../rollup-plugin-entrypoint-alias.js';
import {rollupPluginDependencyCache} from '../rollup-plugin-remote-cdn.js';
import {DependencyStatsOutput, rollupPluginDependencyStats} from '../rollup-plugin-stats.js';
import {rollupPluginWrapInstallTargets} from '../rollup-plugin-wrap-install-targets';
import {InstallTarget, scanDepList, scanImports, scanImportsFromFiles} from '../scan-imports.js';
import {printStats} from '../stats-formatter.js';
import {
  CommandOptions,
  ImportMap,
  isTruthy,
  MISSING_PLUGIN_SUGGESTIONS,
  resolveDependencyManifest,
  writeLockfile,
} from '../util.js';

type InstallResultCode = 'SUCCESS' | 'ASSET' | 'FAIL';

interface DependencyLoc {
  type: 'JS' | 'ASSET' | 'IGNORE';
  loc: string;
}

class ErrorWithHint extends Error {
  constructor(message: string, public readonly hint: string) {
    super(message);
  }
}

// Add popular CJS packages here that use "synthetic" named imports in their documentation.
// CJS packages should really only be imported via the default export:
//   import React from 'react';
// But, some large projects use named exports in their documentation:
//   import {useState} from 'react';
//
// We use "/index.js here to match the official package, but not any ESM aliase packages
// that the user may have installed instead (ex: react-esm).
const CJS_PACKAGES_TO_AUTO_DETECT = [
  'react/index.js',
  'react-dom/index.js',
  'react-is/index.js',
  'prop-types/index.js',
  'scheduler/index.js',
  'react-table',
];

const cwd = process.cwd();
<<<<<<< HEAD
const banner = chalk.bold(`snowpack`) + ` installing... `;
let spinner;
=======
const banner = colors.bold(`snowpack`) + ` installing... `;
let spinner = ora(banner);
>>>>>>> e7d67ffd
let spinnerHasError = false;
let installResults: [string, InstallResultCode][] = [];
let dependencyStats: DependencyStatsOutput | null = null;

function defaultLogError(msg: string) {
<<<<<<< HEAD
  if (spinner && !spinnerHasError) {
    spinner.stopAndPersist({symbol: chalk.cyan('⠼')});
=======
  if (!spinnerHasError) {
    spinner.stopAndPersist({symbol: colors.cyan('⠼')});
>>>>>>> e7d67ffd
  }
  spinnerHasError = true;
  spinner = ora(colors.red(msg));
  spinner.fail();
}

function defaultLogUpdate(msg: string) {
  spinner.text = banner + msg;
}

function formatInstallResults(): string {
  return installResults
    .map(([d, result]) => {
      if (result === 'SUCCESS') {
        return colors.green(d);
      }
      if (result === 'ASSET') {
        return colors.yellow(d);
      }
      if (result === 'FAIL') {
        return colors.red(d);
      }
      return d;
    })
    .join(', ');
}

/**
 * Formats the snowpack dependency name from a "webDependencies" input value:
 * 2. Remove any ".js"/".mjs" extension (will be added automatically by Rollup)
 */
function getWebDependencyName(dep: string): string {
  return dep.replace(/\.m?js$/i, '');
}

/**
 * Takes object of env var mappings and converts it to actual
 * replacement specs as expected by @rollup/plugin-replace. The
 * `optimize` arg is used to derive NODE_ENV default.
 *
 * @param env
 * @param optimize
 */
function getRollupReplaceKeys(env: EnvVarReplacements): Record<string, string> {
  const result = Object.keys(env).reduce(
    (acc, id) => {
      const val = env[id];
      acc[`process.env.${id}`] = `${JSON.stringify(val === true ? process.env[id] : val)}`;
      return acc;
    },
    {
      'process.env.NODE_ENV': JSON.stringify(process.env.NODE_ENV || 'production'),
      'process.versions.node': 'undefined',
      'process.platform': JSON.stringify('browser'),
      'process.env.': '({}).',
    },
  );
  return result;
}

/**
 * Resolve a "webDependencies" input value to the correct absolute file location.
 * Supports both npm package names, and file paths relative to the node_modules directory.
 * Follows logic similar to Node's resolution logic, but using a package.json's ESM "module"
 * field instead of the CJS "main" field.
 */
function resolveWebDependency(dep: string): DependencyLoc {
  // if dep includes a file extension, check that dep isn't a package before returning
  if (path.extname(dep) && !validatePackageName(dep).validForNewPackages) {
    const isJSFile = ['.js', '.mjs', '.cjs'].includes(path.extname(dep));
    return {
      type: isJSFile ? 'JS' : 'ASSET',
      loc: require.resolve(dep, {paths: [cwd]}),
    };
  }
  const [depManifestLoc, depManifest] = resolveDependencyManifest(dep, cwd);
  // Fix: import '@material-ui/icons/AddBox' could be a JS file w/o a file extension.
  // Check Node's resolution logic in case this is actually a file.
  if (!depManifest) {
    try {
      const maybeLoc = require.resolve(dep, {paths: [cwd]});
      return {
        type: 'JS',
        loc: maybeLoc,
      };
    } catch (err) {
      // Oh well, was worth a try
    }
  }
  if (!depManifestLoc || !depManifest) {
    throw new ErrorWithHint(
      `Package "${dep}" not found. Have you installed it?`,
      depManifestLoc ? colors.italic(depManifestLoc) : '',
    );
  }
  if (
    depManifest.name &&
    (depManifest.name.startsWith('@reactesm') || depManifest.name.startsWith('@pika/react'))
  ) {
    throw new Error(
      `React workaround packages no longer needed! Revert back to the official React & React-DOM packages.`,
    );
  }
  let foundEntrypoint: string =
    depManifest['browser:module'] ||
    depManifest.module ||
    depManifest['main:esnext'] ||
    depManifest.browser;
  // Some packages define "browser" as an object. We'll do our best to find the
  // right entrypoint in an entrypoint object, or fail otherwise.
  // See: https://github.com/defunctzombie/package-browser-field-spec
  if (typeof foundEntrypoint === 'object') {
    foundEntrypoint =
      foundEntrypoint[dep] ||
      foundEntrypoint['./index.js'] ||
      foundEntrypoint['./index'] ||
      foundEntrypoint['./'] ||
      foundEntrypoint['.'];
  }
  // If browser object is set but no relevant entrypoint is found, fall back to "main".
  if (!foundEntrypoint) {
    foundEntrypoint = depManifest.main;
  }
  // Sometimes packages don't give an entrypoint, assuming you'll fall back to "index.js".
  const isImplicitEntrypoint = !foundEntrypoint;
  if (isImplicitEntrypoint) {
    foundEntrypoint = 'index.js';
  }
  if (typeof foundEntrypoint !== 'string') {
    throw new Error(`"${dep}" has unexpected entrypoint: ${JSON.stringify(foundEntrypoint)}.`);
  }
  try {
    return {
      type: 'JS',
      loc: require.resolve(path.join(depManifestLoc || '', '..', foundEntrypoint)),
    };
  } catch (err) {
    // Type only packages! Some packages are purely for TypeScript (ex: csstypes).
    // If no JS entrypoint was given or found, but a TS "types"/"typings" entrypoint
    // was given, assume a TS-types only package and ignore.
    if (isImplicitEntrypoint && (depManifest.types || depManifest.typings)) {
      return {type: 'IGNORE', loc: ''};
    }
    // Otherwise, file truly doesn't exist.
    throw err;
  }
}

function checkIsEsModule(fileLoc: string) {
  const code = fs.readFileSync(fileLoc, 'utf8');
  const result = parse(code);
  return result[0].length > 0 || result[1].length > 0;
}

function filterPackageIsEsModule(externalPackages: string[]) {
  return externalPackages
    .map((spec) => [spec, resolveWebDependency(spec)] as [string, DependencyLoc])
    .filter(([spec, {type, loc}]) => type === 'JS')
    .filter(([spec, {type, loc}]) => checkIsEsModule(loc))
    .map(([spec]) => spec);
}

interface InstallOptions {
  lockfile: ImportMap | null;
  logError: (msg: string) => void;
  logUpdate: (msg: string) => void;
}

type InstallResult = {success: false; importMap: null} | {success: true; importMap: ImportMap};

const FAILED_INSTALL_RETURN: InstallResult = {
  success: false,
  importMap: null,
};
export async function install(
  installTargets: InstallTarget[],
  {lockfile, logError, logUpdate}: InstallOptions,
  config: SnowpackConfig,
): Promise<InstallResult> {
  const {
    webDependencies,
    installOptions: {
      installTypes,
      dest: destLoc,
      externalPackage: externalPackages,
      alias: installAlias,
      sourceMap,
      env,
      rollup: userDefinedRollup,
      treeshake: isTreeshake,
    },
  } = config;

  // @ts-ignore
  if (!webDependencies && !process.versions.pnp && !fs.existsSync(path.join(cwd, 'node_modules'))) {
    logError('no "node_modules" directory exists. Did you run "npm install" first?');
    return FAILED_INSTALL_RETURN;
  }
  const allInstallSpecifiers = new Set(
    installTargets
      .filter((dep) => !externalPackages.includes(dep.specifier))
      .map((dep) => dep.specifier)
      .map((specifier) => installAlias[specifier] || specifier)
      .sort(),
  );
  const installEntrypoints: {[targetName: string]: string} = {};
  const assetEntrypoints: {[targetName: string]: string} = {};
  const importMap: ImportMap = {imports: {}};
  const installTargetsMap: {[targetLoc: string]: InstallTarget[]} = {};
  const skipFailures = false;
  const autoDetectNamedExports = [
    ...CJS_PACKAGES_TO_AUTO_DETECT,
    ...config.installOptions.namedExports,
  ];
  // We run some special processing steps when installing a single package.
  // Example: namedExports support by default, if package is CJS.
  const isSinglePackageMode = allInstallSpecifiers.size === 1;

  for (const installSpecifier of allInstallSpecifiers) {
    const targetName = getWebDependencyName(installSpecifier);
    if (lockfile && lockfile.imports[installSpecifier]) {
      installEntrypoints[targetName] = lockfile.imports[installSpecifier];
      importMap.imports[installSpecifier] = `./${targetName}.js`;
      installResults.push([targetName, 'SUCCESS']);
      logUpdate(formatInstallResults());
      continue;
    }
    try {
      const {type: targetType, loc: targetLoc} = resolveWebDependency(installSpecifier);
      if (targetType === 'JS') {
        installEntrypoints[targetName] = targetLoc;
        importMap.imports[installSpecifier] = `./${targetName}.js`;
        Object.entries(installAlias)
          .filter(([key, value]) => value === installSpecifier)
          .forEach(([key, value]) => {
            importMap.imports[key] = `./${targetName}.js`;
          });
        installTargetsMap[targetLoc] = installTargets.filter(
          (t) => installSpecifier === t.specifier,
        );
        installResults.push([installSpecifier, 'SUCCESS']);
      } else if (targetType === 'ASSET') {
        assetEntrypoints[targetName] = targetLoc;
        importMap.imports[installSpecifier] = `./${targetName}`;
        installResults.push([installSpecifier, 'ASSET']);
      }
      logUpdate(formatInstallResults());
    } catch (err) {
      installResults.push([installSpecifier, 'FAIL']);
      logUpdate(formatInstallResults());
      if (skipFailures) {
        continue;
      }
      // An error occurred! Log it.
      logError(err.message || err);
      if (err.hint) {
        // Note: Wait 1ms to guarantee a log message after the spinner
        setTimeout(() => console.log(err.hint), 1);
      }
      return FAILED_INSTALL_RETURN;
    }
  }
  if (Object.keys(installEntrypoints).length === 0 && Object.keys(assetEntrypoints).length === 0) {
    logError(`No ESM dependencies found!`);
    console.log(
      colors.dim(
        `  At least one dependency must have an ESM "module" entrypoint. You can find modern, web-ready packages at ${colors.underline(
          'https://www.pika.dev',
        )}`,
      ),
    );
    return FAILED_INSTALL_RETURN;
  }

  await initESModuleLexer;
  let isCircularImportFound = false;
  const inputOptions: InputOptions = {
    input: installEntrypoints,
    external: externalPackages,
    treeshake: {moduleSideEffects: 'no-external'},
    plugins: [
      rollupPluginReplace(getRollupReplaceKeys(env)),
      rollupPluginEntrypointAlias({cwd}),
      !!webDependencies &&
        rollupPluginDependencyCache({
          installTypes,
          log: (url) => logUpdate(colors.dim(url)),
        }),
      rollupPluginAlias({
        entries: Object.entries(installAlias).map(([alias, mod]) => ({
          find: alias,
          replacement: mod,
        })),
      }),
      rollupPluginNodeResolve({
        mainFields: ['browser:module', 'module', 'browser', 'main'].filter(isTruthy),
        extensions: ['.mjs', '.cjs', '.js', '.json'], // Default: [ '.mjs', '.js', '.json', '.node' ]
        // whether to prefer built-in modules (e.g. `fs`, `path`) or local ones with the same names
        preferBuiltins: true, // Default: true
        dedupe: userDefinedRollup.dedupe,
      }),
      rollupPluginJson({
        preferConst: true,
        indent: '  ',
        compact: false,
        namedExports: true,
      }),
      rollupPluginCss(),
      rollupPluginCommonjs({
        extensions: ['.js', '.cjs'],
        // Workaround: CJS -> ESM isn't supported yet by the plugin, so we needed
        // to add our own custom workaround here. Requires a fork of
        // rollupPluginCommonjs that supports the "externalEsm" option.
        externalEsm: isSinglePackageMode && filterPackageIsEsModule(externalPackages),
      } as RollupCommonJSOptions),
      rollupPluginWrapInstallTargets(!!isTreeshake, autoDetectNamedExports, installTargets),
      rollupPluginDependencyStats((info) => (dependencyStats = info)),
      ...userDefinedRollup.plugins, // load user-defined plugins last
      rollupPluginCatchUnresolved(),
    ].filter(Boolean) as Plugin[],
    onwarn(warning, warn) {
      // Warn about the first circular dependency, but then ignore the rest.
      if (warning.code === 'CIRCULAR_DEPENDENCY') {
        if (!isCircularImportFound) {
          isCircularImportFound = true;
          logUpdate(`Warning: 1+ circular dependencies found via "${warning.importer}".`);
        }
        return;
      }
      // Log "unresolved" import warnings as an error, causing Snowpack to fail at the end.
      if (
        warning.code === 'PLUGIN_WARNING' &&
        warning.plugin === 'snowpack:rollup-plugin-catch-unresolved'
      ) {
        // Display posix-style on all environments, mainly to help with CI :)
        if (warning.id) {
          const fileName = warning.id.replace(cwd + path.sep, '').replace(/\\/g, '/');
          logError(`${fileName}\n   ${warning.message}`);
        } else {
          logError(`${warning.message}. See https://www.snowpack.dev/#troubleshooting`);
        }
        return;
      }
      warn(warning);
    },
  };
  const outputOptions: OutputOptions = {
    dir: destLoc,
    format: 'esm',
    sourcemap: sourceMap,
    exports: 'named',
    chunkFileNames: 'common/[name]-[hash].js',
  };
  if (Object.keys(installEntrypoints).length > 0) {
    try {
      const packageBundle = await rollup(inputOptions);
      logUpdate(formatInstallResults());
      await packageBundle.write(outputOptions);
    } catch (_err) {
      const err: RollupError = _err;
      const errFilePath = err.loc?.file || err.id;
      if (!errFilePath) {
        throw err;
      }
      // NOTE: Rollup will fail instantly on most errors. Therefore, we can
      // only report one error at a time. `err.watchFiles` also exists, but
      // for now `err.loc.file` and `err.id` have all the info that we need.
      const failedExtension = path.extname(errFilePath);
      const suggestion = MISSING_PLUGIN_SUGGESTIONS[failedExtension] || err.message;
      // Display posix-style on all environments, mainly to help with CI :)
      const fileName = errFilePath.replace(cwd + path.sep, '').replace(/\\/g, '/');
<<<<<<< HEAD
      logError(`${chalk.bold('snowpack')} failed to load ${chalk.bold(fileName)}\n  ${suggestion}`);
      return FAILED_INSTALL_RETURN;
=======
      logError(`${colors.bold('snowpack')} failed to load ${colors.bold(fileName)}\n  ${suggestion}`);
      return;
>>>>>>> e7d67ffd
    }
  }

  await writeLockfile(path.join(destLoc, 'import-map.json'), importMap);
  Object.entries(assetEntrypoints).forEach(([assetName, assetLoc]) => {
    mkdirp.sync(path.dirname(`${destLoc}/${assetName}`));
    fs.copyFileSync(assetLoc, `${destLoc}/${assetName}`);
  });

  return {success: true, importMap};
}

export async function getInstallTargets(config: SnowpackConfig, scannedFiles?: [string, string][]) {
  const {knownEntrypoints, webDependencies} = config;
  const installTargets: InstallTarget[] = [];
  if (knownEntrypoints) {
    installTargets.push(...scanDepList(knownEntrypoints, cwd));
  }
  if (webDependencies) {
    installTargets.push(...scanDepList(Object.keys(webDependencies), cwd));
  }
  if (scannedFiles) {
    installTargets.push(...(await scanImportsFromFiles(scannedFiles, config)));
  } else {
    installTargets.push(...(await scanImports(cwd, config)));
  }
  return installTargets;
}

export async function command(commandOptions: CommandOptions) {
  const {cwd, config} = commandOptions;
  const installTargets = await getInstallTargets(config);
  if (installTargets.length === 0) {
    defaultLogError('Nothing to install.');
    return;
  }
  const finalResult = await run(commandOptions, installTargets);
  if (finalResult.newLockfile) {
    await writeLockfile(path.join(cwd, 'snowpack.lock.json'), finalResult.newLockfile);
  }
  if (finalResult.stats) {
    console.log(printStats(finalResult.stats));
  }
  if (!finalResult.success || finalResult.hasError) {
    process.exit(1);
  }
}

interface InstallRunResult {
  success: boolean;
  hasError: boolean;
  importMap: ImportMap | null;
  newLockfile: ImportMap | null;
  stats: DependencyStatsOutput | null;
}

export async function run(
  {config, lockfile, pkgManifest}: CommandOptions,
  installTargets: InstallTarget[],
): Promise<InstallRunResult> {
  const {
    installOptions: {dest},
    webDependencies,
  } = config;

  installResults = [];
  dependencyStats = null;
  spinner = ora(banner);
  spinnerHasError = false;

  if (installTargets.length === 0) {
    return {
      success: true,
      hasError: false,
      importMap: {imports: {}} as ImportMap,
      newLockfile: null,
      stats: null,
    };
  }

  let newLockfile: ImportMap | null = null;
  if (webDependencies && Object.keys(webDependencies).length > 0) {
    newLockfile = await resolveTargetsFromRemoteCDN(lockfile, pkgManifest, config).catch((err) => {
      defaultLogError(err.message || err);
      process.exit(1);
    });
  }

  rimraf.sync(dest);
  const startTime = Date.now();
  const finalResult = await install(
    installTargets,
    {
      lockfile: newLockfile,
      logError: defaultLogError,
      logUpdate: defaultLogUpdate,
    },
    config,
  ).catch((err) => {
    if (err.loc) {
      console.log('\n' + colors.red(colors.bold(`✘ ${err.loc.file}`)));
    }
    if (err.url) {
      console.log(colors.dim(`👉 ${err.url}`));
    }
    spinner.stop();
    throw err;
  });

  if (finalResult.success) {
    spinner.succeed(
      colors.bold(`snowpack`) +
        ` install complete${spinnerHasError ? ' with errors.' : '.'}` +
        colors.dim(` [${((Date.now() - startTime) / 1000).toFixed(2)}s]`),
    );
  } else {
    spinner.stop();
  }

  return {
    success: finalResult.success,
    hasError: spinnerHasError,
    importMap: finalResult.importMap,
    newLockfile,
    stats: dependencyStats!,
  };
}<|MERGE_RESOLUTION|>--- conflicted
+++ resolved
@@ -3,10 +3,6 @@
 import rollupPluginJson from '@rollup/plugin-json';
 import rollupPluginNodeResolve from '@rollup/plugin-node-resolve';
 import rollupPluginReplace from '@rollup/plugin-replace';
-<<<<<<< HEAD
-import chalk from 'chalk';
-=======
->>>>>>> e7d67ffd
 import {init as initESModuleLexer, parse} from 'es-module-lexer';
 import fs from 'fs';
 import * as colors from 'kleur/colors';
@@ -66,25 +62,15 @@
 ];
 
 const cwd = process.cwd();
-<<<<<<< HEAD
-const banner = chalk.bold(`snowpack`) + ` installing... `;
+const banner = colors.bold(`snowpack`) + ` installing... `;
 let spinner;
-=======
-const banner = colors.bold(`snowpack`) + ` installing... `;
-let spinner = ora(banner);
->>>>>>> e7d67ffd
 let spinnerHasError = false;
 let installResults: [string, InstallResultCode][] = [];
 let dependencyStats: DependencyStatsOutput | null = null;
 
 function defaultLogError(msg: string) {
-<<<<<<< HEAD
   if (spinner && !spinnerHasError) {
-    spinner.stopAndPersist({symbol: chalk.cyan('⠼')});
-=======
-  if (!spinnerHasError) {
     spinner.stopAndPersist({symbol: colors.cyan('⠼')});
->>>>>>> e7d67ffd
   }
   spinnerHasError = true;
   spinner = ora(colors.red(msg));
@@ -456,13 +442,8 @@
       const suggestion = MISSING_PLUGIN_SUGGESTIONS[failedExtension] || err.message;
       // Display posix-style on all environments, mainly to help with CI :)
       const fileName = errFilePath.replace(cwd + path.sep, '').replace(/\\/g, '/');
-<<<<<<< HEAD
-      logError(`${chalk.bold('snowpack')} failed to load ${chalk.bold(fileName)}\n  ${suggestion}`);
+      logError(`${colors.bold('snowpack')} failed to load ${colors.bold(fileName)}\n  ${suggestion}`);
       return FAILED_INSTALL_RETURN;
-=======
-      logError(`${colors.bold('snowpack')} failed to load ${colors.bold(fileName)}\n  ${suggestion}`);
-      return;
->>>>>>> e7d67ffd
     }
   }
 

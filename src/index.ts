import fs from 'fs';
import path from 'path';
import rimraf from 'rimraf';
import mkdirp from 'mkdirp';
import chalk from 'chalk';
import ora from 'ora';
import hasha from 'hasha';
import yargs from 'yargs-parser';
import babelPresetEnv from '@babel/preset-env';
import isNodeBuiltin from 'is-builtin-module';
import validatePackageName from 'validate-npm-package-name';

import * as rollup from 'rollup';
import rollupPluginNodeResolve from '@rollup/plugin-node-resolve';
import rollupPluginCommonjs from '@rollup/plugin-commonjs';
import {terser as rollupPluginTerser} from 'rollup-plugin-terser';
import rollupPluginReplace from '@rollup/plugin-replace';
import rollupPluginJson from '@rollup/plugin-json';
import rollupPluginBabel from 'rollup-plugin-babel';
import {rollupPluginTreeshakeInputs} from './rollup-plugin-treeshake-inputs.js';
import {rollupPluginEntrypointAlias} from './rollup-plugin-entrypoint-alias.js';
import loadConfig, {SnowpackConfig} from './config.js';
import {
  rollupPluginDependencyStats,
  DependencyStatsOutput,
  DependencyStats,
} from './rollup-plugin-dependency-info.js';
import {scanImports, scanDepList, InstallTarget} from './scan-imports.js';
import {resolveDependencyManifest} from './util.js';

import zlib from 'zlib';

export interface DependencyLoc {
  type: 'JS' | 'ASSET';
  loc: string;
}

const ALWAYS_SHOW_ERRORS = new Set(['react', 'react-dom']);
const cwd = process.cwd();
const banner = chalk.bold(`snowpack`) + ` installing... `;
const installResults = [];
let dependencyStats: DependencyStatsOutput = null;
let spinner = ora(banner);
let spinnerHasError = false;

function printHelp() {
  console.log(
    `
${chalk.bold(`snowpack`)} - Install npm dependencies to run natively on the web.
${chalk.bold('Options:')}
    --dest              Specify destination directory (default: "web_modules/").
    --clean             Clear out the destination directory before install.
    --optimize          Transpile, minify, and optimize installed dependencies for production.
    --babel             Transpile installed dependencies. Also enabled with "--optimize".
    --include           Auto-detect imports from file(s). Supports glob.
    --exclude           Exclude files from --include. Follows glob’s ignore pattern.
    --strict            Only install pure ESM dependency trees. Fail if a CJS module is encountered.
    --no-source-map     Skip emitting source map files (.js.map) into dest
${chalk.bold('Advanced:')}
    --nomodule          Your app’s entry file for generating a <script nomodule> bundle
    --nomodule-output   Filename for nomodule output (default: 'app.nomodule.js')
    --external-package  [Internal use only.] May go away at any time.
    `.trim(),
  );
}

async function generateHashFromFile(targetLoc) {
  const longHash = await hasha.fromFile(targetLoc, {algorithm: 'md5'});
  return longHash.slice(0, 10);
}

function formatInstallResults(skipFailures): string {
  return installResults
    .map(([d, yn]) => (yn ? chalk.green(d) : skipFailures ? chalk.dim(d) : chalk.red(d)))
    .join(', ');
}

function formatSize(size) {
  const kb = Math.round((size / 1000) * 100) / 100;
  let color;
  if (kb < 15) {
    color = 'green';
  } else if (kb < 30) {
    color = 'yellow';
  } else {
    color = 'red';
  }
  return chalk[color](`${kb} KB`);
}

function formatDelta(delta) {
  const kb = Math.round(delta * 100) / 100;
  const color = delta > 0 ? 'red' : 'green';
  return chalk[color](`Δ ${delta > 0 ? '+' : ''}${kb} KB`);
}

<<<<<<< HEAD
function formatFileInfo(file, padEnd, isLastFile) {
  const commonPath = path.join(cwd, 'web_modules/common', file.fileName);
  const filePath = fs.existsSync(commonPath)
    ? commonPath
    : path.join(cwd, 'web_modules', file.fileName);
  const fileContent = fs.readFileSync(filePath, 'utf-8');
  const gzipSize = zlib.gzipSync(fileContent).byteLength;
  let brSize;
  if (zlib.brotliCompressSync) {
    brSize = zlib.brotliCompressSync(fileContent).byteLength;
  }

  const lineGlyph = chalk.dim(isLastFile ? '└─' : '├─');
  const lineName = file.fileName.padEnd(padEnd);
  const fileStat = chalk.dim('[') + formatSize(file.size) + chalk.dim(']');
  const gzipStat = ' [gzip: ' + formatSize(gzipSize) + ']';
  const brotliStat = ' [brotli: ' + formatSize(brSize) + ']';
  const lineSize = zlib.brotliCompressSync ? fileStat + gzipStat + brotliStat : fileStat + gzipStat;
  const lineDelta = file.delta ? chalk.dim(' [') + formatDelta(file.delta) + chalk.dim(']') : '';
=======
function formatFileInfo(
  filename: string,
  stats: DependencyStats,
  padEnd: number,
  isLastFile: boolean,
): string {
  const lineGlyph = chalk.dim(isLastFile ? '└─' : '├─');
  const lineName = filename.padEnd(padEnd);
  const lineSize = chalk.dim('[') + formatSize(stats.size) + chalk.dim(']');
  const lineDelta = stats.delta ? chalk.dim(' [') + formatDelta(stats.delta) + chalk.dim(']') : '';
>>>>>>> 404b1f2b
  return `    ${lineGlyph} ${lineName} ${lineSize}${lineDelta}`;
}

function formatFiles(files: [string, DependencyStats][], title: string) {
  const strippedFiles = files.map(([filename, stats]) => [
    filename.replace(/^common\//, ''),
    stats,
  ]) as [string, DependencyStats][];
  const maxFileNameLength = strippedFiles.reduce(
    (max, [filename]) => Math.max(filename.length, max),
    0,
  );
  return `  ⦿ ${chalk.bold(title)}
${strippedFiles
  .map(([filename, stats], index) =>
    formatFileInfo(filename, stats, maxFileNameLength, index >= files.length - 1),
  )
  .join('\n')}`;
}

function formatDependencyStats(): string {
  let output = '';
  const {direct, common} = dependencyStats;
  const allDirect = Object.entries(direct);
  const allCommon = Object.entries(common);
  output += formatFiles(allDirect, 'web_modules/');
  if (Object.values(common).length > 0) {
    output += `\n${formatFiles(allCommon, 'web_modules/common/ (Shared)')}`;
  }
  return `\n${output}\n`;
}

function logError(msg) {
  if (!spinnerHasError) {
    spinner.stopAndPersist({symbol: chalk.cyan('⠼')});
  }
  spinnerHasError = true;
  spinner = ora(chalk.red(msg));
  spinner.fail();
}

class ErrorWithHint extends Error {
  constructor(message: string, public readonly hint: string) {
    super(message);
  }
}

// Add common, well-used non-esm packages here so that Rollup doesn't die trying to analyze them.
const PACKAGES_TO_AUTO_DETECT_EXPORTS = [
  path.join('react', 'index.js'),
  path.join('react-dom', 'index.js'),
  path.join('react-is', 'index.js'),
  path.join('prop-types', 'index.js'),
  path.join('rxjs', 'Rx.js'),
];

function detectExports(filePath: string): string[] | undefined {
  try {
    const fileLoc = require.resolve(filePath, {paths: [cwd]});
    if (fs.existsSync(fileLoc)) {
      return Object.keys(require(fileLoc)).filter(e => e[0] !== '_');
    }
  } catch (err) {
    // ignore
  }
}

/**
 * Resolve a "webDependencies" input value to the correct absolute file location.
 * Supports both npm package names, and file paths relative to the node_modules directory.
 * Follows logic similar to Node's resolution logic, but using a package.json's ESM "module"
 * field instead of the CJS "main" field.
 */
function resolveWebDependency(dep: string, isExplicit: boolean): DependencyLoc {
  // if dep includes a file extension, check that dep isn't a package before returning
  if (path.extname(dep) && !validatePackageName(dep).validForNewPackages) {
    const isJSFile = ['.js', '.mjs', '.cjs'].includes(path.extname(dep));
    return {
      type: isJSFile ? 'JS' : 'ASSET',
      loc: require.resolve(dep, {paths: [cwd]}),
    };
  }
  const [depManifestLoc, depManifest] = resolveDependencyManifest(dep, cwd);
  if (!depManifest) {
    throw new ErrorWithHint(
      `"${dep}" not found. Have you installed the package via npm?`,
      depManifestLoc && chalk.italic(depManifestLoc),
    );
  }
  let foundEntrypoint: string =
    depManifest['browser:module'] || depManifest.module || depManifest.browser;
  // If the package was a part of the explicit whitelist, fallback to it's main CJS entrypoint.
  if (!foundEntrypoint && isExplicit) {
    foundEntrypoint = depManifest.main || 'index.js';
  }
  if (
    (dep === 'react' || dep === 'react-dom') &&
    (!foundEntrypoint || foundEntrypoint === 'index.js')
  ) {
    throw new ErrorWithHint(
      chalk.bold(`Dependency "${dep}" has no native "module" entrypoint.`) +
        `
  To continue, install our drop-in, ESM-ready builds of "react" & "react-dom" to your project:
    npm: npm install react@npm:@pika/react react-dom@npm:@pika/react-dom
    yarn: yarn add react@npm:@pika/react react-dom@npm:@pika/react-dom`,
      chalk.italic(`See ${chalk.underline('https://www.snowpack.dev/#react')} for more info.`),
    );
  }
  if (!foundEntrypoint) {
    throw new ErrorWithHint(
      `dependency "${dep}" has no native "module" entrypoint.`,
      chalk.italic(
        `Tip: Find modern, web-ready packages at ${chalk.underline('https://www.pika.dev')}`,
      ),
    );
  }
  return {
    type: 'JS',
    loc: path.join(depManifestLoc, '..', foundEntrypoint),
  };
}

/**
 * Formats the snowpack dependency name from a "webDependencies" input value:
 * 2. Remove any ".js"/".mjs" extension (will be added automatically by Rollup)
 */
function getWebDependencyName(dep: string): string {
  return dep.replace(/\.m?js$/i, '');
}

interface InstallOptions {
  hasBrowserlistConfig: boolean;
  isExplicit: boolean;
}

export async function install(
  installTargets: InstallTarget[],
  {hasBrowserlistConfig, isExplicit}: InstallOptions,
  config: SnowpackConfig,
) {
  const {
    dedupe,
    namedExports,
    installOptions: {
      babel: isBabel,
      dest: destLoc,
      hash: useHash,
      externalPackage: externalPackages,
      nomodule,
      nomoduleOutput,
      optimize: isOptimized,
      sourceMap,
      strict: isStrict,
      stat: withStats,
    },
    rollup: userDefinedRollup,
  } = config;

  const knownNamedExports = {...namedExports};
  for (const filePath of PACKAGES_TO_AUTO_DETECT_EXPORTS) {
    knownNamedExports[filePath] = knownNamedExports[filePath] || detectExports(filePath) || [];
  }
  if (!fs.existsSync(path.join(cwd, 'node_modules'))) {
    logError('no "node_modules" directory exists. Did you run "npm install" first?');
    return;
  }
  const allInstallSpecifiers = new Set(installTargets.map(dep => dep.specifier));
  const depObject: {[targetName: string]: string} = {};
  const assetObject: {[targetName: string]: string} = {};
  const importMap = {};
  const installTargetsMap = {};
  const skipFailures = !isExplicit;
  for (const installSpecifier of allInstallSpecifiers) {
    try {
      const targetName = getWebDependencyName(installSpecifier);
      const {type: targetType, loc: targetLoc} = resolveWebDependency(installSpecifier, isExplicit);
      if (targetType === 'JS') {
        const hashQs = useHash ? `?rev=${await generateHashFromFile(targetLoc)}` : '';
        depObject[targetName] = targetLoc;
        importMap[installSpecifier] = `./${targetName}.js${hashQs}`;
        installTargetsMap[targetLoc] = installTargets.filter(t => installSpecifier === t.specifier);
        installResults.push([installSpecifier, true]);
      } else if (targetType === 'ASSET') {
        assetObject[targetName] = targetLoc;
        installResults.push([installSpecifier, true]);
      }
      spinner.text = banner + formatInstallResults(skipFailures);
    } catch (err) {
      installResults.push([installSpecifier, false]);
      spinner.text = banner + formatInstallResults(skipFailures);
      if (skipFailures && !ALWAYS_SHOW_ERRORS.has(installSpecifier)) {
        continue;
      }
      // An error occurred! Log it.
      logError(err.message || err);
      if (err.hint) {
        // Note: Wait 1ms to guarentee a log message after the spinner
        setTimeout(() => console.log(err.hint), 1);
      }
      return false;
    }
  }
  if (Object.keys(depObject).length === 0 && Object.keys(assetObject).length === 0) {
    logError(`No ESM dependencies found!`);
    console.log(
      chalk.dim(
        `  At least one dependency must have an ESM "module" entrypoint. You can find modern, web-ready packages at ${chalk.underline(
          'https://www.pika.dev',
        )}`,
      ),
    );
    return false;
  }

  const inputOptions = {
    input: depObject,
    external: externalPackages,
    plugins: [
      rollupPluginEntrypointAlias({cwd}),
      !isStrict &&
        rollupPluginReplace({
          'process.env.NODE_ENV': isOptimized ? '"production"' : '"development"',
        }),
      rollupPluginNodeResolve({
        mainFields: ['browser:module', 'module', 'browser', !isStrict && 'main'].filter(Boolean),
        modulesOnly: isStrict, // Default: false
        extensions: ['.mjs', '.cjs', '.js', '.json'], // Default: [ '.mjs', '.js', '.json', '.node' ]
        // whether to prefer built-in modules (e.g. `fs`, `path`) or local ones with the same names
        preferBuiltins: false, // Default: true
        dedupe,
      }),
      !isStrict &&
        rollupPluginJson({
          preferConst: true,
          indent: '  ',
          compact: isOptimized,
          namedExports: true,
        }),
      !isStrict &&
        rollupPluginCommonjs({
          extensions: ['.js', '.cjs'], // Default: [ '.js' ]
          namedExports: knownNamedExports,
        }),
      !!isBabel &&
        rollupPluginBabel({
          compact: false,
          babelrc: false,
          configFile: false,
          presets: [
            [
              babelPresetEnv,
              {
                modules: false,
                targets: hasBrowserlistConfig
                  ? undefined
                  : '>0.75%, not ie 11, not UCAndroid >0, not OperaMini all',
              },
            ],
          ],
        }),
      !!isOptimized && rollupPluginTreeshakeInputs(installTargets),
      !!isOptimized && rollupPluginTerser(),
      !!withStats && rollupPluginDependencyStats(info => (dependencyStats = info)),
      ...userDefinedRollup.plugins, // load user-defined plugins last
    ],
    onwarn: ((warning, warn) => {
      if (warning.code === 'UNRESOLVED_IMPORT') {
        logError(
          `'${warning.source}' is imported by '${warning.importer}', but could not be resolved.`,
        );
        if (isNodeBuiltin(warning.source)) {
          console.log(
            chalk.dim(
              `  '${warning.source}' is a Node.js builtin module that won't exist in the browser.`,
            ),
          );
          console.log(
            chalk.dim(
              `  Find a more web-friendly alternative, or add the "rollup-plugin-node-polyfills" plugin to your Snowpack config file.`,
            ),
          );
        } else {
          console.log(
            chalk.dim(`  Make sure that the package is installed and that the file exists.`),
          );
        }
        return;
      }
      warn(warning);
    }) as any,
  };
  const outputOptions = {
    dir: destLoc,
    format: 'esm' as 'esm',
    sourcemap: sourceMap === undefined ? isOptimized : sourceMap,
    exports: 'named' as 'named',
    chunkFileNames: 'common/[name]-[hash].js',
  };
  if (Object.keys(depObject).length > 0) {
    const packageBundle = await rollup.rollup(inputOptions);
    await packageBundle.write(outputOptions);
  }
  if (nomodule) {
    const nomoduleStart = Date.now();
    function rollupResolutionHelper() {
      return {
        name: 'rename-import-plugin',
        resolveId(source) {
          // resolve from import map
          if (importMap[source]) {
            return importMap[source];
          }
          // resolve web_modules
          if (source.includes('/web_modules/')) {
            const suffix = source.split('/web_modules/')[1];
            return {id: path.join(destLoc, suffix)};
          }
          // null means try to resolve as-is
          return null;
        },
      };
    }
    try {
      const noModuleBundle = await rollup.rollup({
        input: path.resolve(cwd, nomodule),
        inlineDynamicImports: true,
        plugins: [...inputOptions.plugins, rollupResolutionHelper()],
      });
      await noModuleBundle.write({
        file: path.resolve(destLoc, nomoduleOutput),
        format: 'iife',
        name: 'App',
      });
      const nomoduleEnd = Date.now() - nomoduleStart;
      spinner.info(
        `${chalk.bold(
          'snowpack',
        )} bundled your application for legacy browsers: ${nomoduleOutput} ${chalk.dim(
          `[${(nomoduleEnd / 1000).toFixed(2)}s]`,
        )}`,
      );
    } catch (err) {
      spinner.warn(
        `${chalk.bold('snowpack')} encountered an error bundling for legacy browsers: ${
          err.message
        }`,
      );
    }
  }
  fs.writeFileSync(
    path.join(destLoc, 'import-map.json'),
    JSON.stringify({imports: importMap}, undefined, 2),
    {encoding: 'utf8'},
  );
  Object.entries(assetObject).forEach(([assetName, assetLoc]) => {
    mkdirp.sync(path.dirname(`${destLoc}/${assetName}`));
    fs.copyFileSync(assetLoc, `${destLoc}/${assetName}`);
  });
  return true;
}

export async function cli(args: string[]) {
  // parse CLI flags
  const cliFlags = yargs(args, {array: ['exclude', 'externalPackage']});

  // if printing help, stop here
  if (cliFlags.help) {
    printHelp();
    process.exit(0);
  }

  // load config
  const {config, errors} = loadConfig({
    installOptions: cliFlags as SnowpackConfig['installOptions'],
  });

  // handle config errors (if any)
  if (Array.isArray(errors) && errors.length) {
    errors.forEach(logError);
    process.exit(0);
  }

  const {
    installOptions: {clean, dest, exclude, include},
    webDependencies,
  } = config;

  let pkgManifest: any;
  try {
    pkgManifest = require(path.join(cwd, 'package.json'));
  } catch (err) {
    console.log(chalk.red('[ERROR] package.json required but no file was found.'));
    process.exit(0);
  }

  const implicitDependencies = [
    ...Object.keys(pkgManifest.dependencies || {}),
    ...Object.keys(pkgManifest.peerDependencies || {}),
  ];
  const hasBrowserlistConfig =
    !!pkgManifest.browserslist ||
    !!process.env.BROWSERSLIST ||
    fs.existsSync(path.join(cwd, '.browserslistrc')) ||
    fs.existsSync(path.join(cwd, 'browserslist'));

  let isExplicit = false;
  const installTargets = [];

  if (webDependencies) {
    isExplicit = true;
    installTargets.push(...scanDepList(webDependencies, cwd));
  }
  if (include) {
    isExplicit = true;
    installTargets.push(...(await scanImports({include, exclude})));
  }
  if (!webDependencies && !include) {
    installTargets.push(...scanDepList(implicitDependencies, cwd));
  }
  if (installTargets.length === 0) {
    logError('Nothing to install.');
    return;
  }
  if (clean) {
    rimraf.sync(dest);
  }

  spinner.start();
  const startTime = Date.now();
  const result = await install(installTargets, {hasBrowserlistConfig, isExplicit}, config).catch(
    err => {
      err.loc && console.log('\n' + chalk.red.bold(`✘ ${err.loc.file}`));
      throw err;
    },
  );

  if (result) {
    spinner.succeed(
      chalk.bold(`snowpack`) +
        ` installed: ` +
        formatInstallResults(!isExplicit) +
        '.' +
        chalk.dim(` [${((Date.now() - startTime) / 1000).toFixed(2)}s]`),
    );
    if (!!dependencyStats) {
      console.log(formatDependencyStats());
    }
  }

  // If an error happened, set the exit code so that programmatic usage of the CLI knows.
  // We were seeing race conditions here, so add a little buffer.
  if (spinnerHasError) {
    setTimeout(() => {
      spinner.warn(chalk(`Finished with warnings.`));
      process.exitCode = 1;
    }, 20);
  }
}<|MERGE_RESOLUTION|>--- conflicted
+++ resolved
@@ -94,38 +94,27 @@
   return chalk[color](`Δ ${delta > 0 ? '+' : ''}${kb} KB`);
 }
 
-<<<<<<< HEAD
-function formatFileInfo(file, padEnd, isLastFile) {
-  const commonPath = path.join(cwd, 'web_modules/common', file.fileName);
-  const filePath = fs.existsSync(commonPath)
-    ? commonPath
-    : path.join(cwd, 'web_modules', file.fileName);
-  const fileContent = fs.readFileSync(filePath, 'utf-8');
-  const gzipSize = zlib.gzipSync(fileContent).byteLength;
-  let brSize;
-  if (zlib.brotliCompressSync) {
-    brSize = zlib.brotliCompressSync(fileContent).byteLength;
-  }
-
-  const lineGlyph = chalk.dim(isLastFile ? '└─' : '├─');
-  const lineName = file.fileName.padEnd(padEnd);
-  const fileStat = chalk.dim('[') + formatSize(file.size) + chalk.dim(']');
-  const gzipStat = ' [gzip: ' + formatSize(gzipSize) + ']';
-  const brotliStat = ' [brotli: ' + formatSize(brSize) + ']';
-  const lineSize = zlib.brotliCompressSync ? fileStat + gzipStat + brotliStat : fileStat + gzipStat;
-  const lineDelta = file.delta ? chalk.dim(' [') + formatDelta(file.delta) + chalk.dim(']') : '';
-=======
 function formatFileInfo(
   filename: string,
   stats: DependencyStats,
   padEnd: number,
   isLastFile: boolean,
 ): string {
+  const commonPath = path.join(cwd, 'web_modules/common', filename);
+  const filePath = fs.existsSync(commonPath) ? commonPath : path.join(cwd, 'web_modules', filename);
+  const fileContent = fs.readFileSync(filePath, 'utf-8');
+  const gzipSize = zlib.gzipSync(fileContent).byteLength;
+  let brSize;
+  if (zlib.brotliCompressSync) {
+    brSize = zlib.brotliCompressSync(fileContent).byteLength;
+  }
   const lineGlyph = chalk.dim(isLastFile ? '└─' : '├─');
   const lineName = filename.padEnd(padEnd);
-  const lineSize = chalk.dim('[') + formatSize(stats.size) + chalk.dim(']');
+  const fileStat = chalk.dim('[') + formatSize(stats.size) + chalk.dim(']');
+  const gzipStat = ' [gzip: ' + formatSize(gzipSize) + ']';
+  const brotliStat = ' [brotli: ' + formatSize(brSize) + ']';
+  const lineSize = zlib.brotliCompressSync ? fileStat + gzipStat + brotliStat : fileStat + gzipStat;
   const lineDelta = stats.delta ? chalk.dim(' [') + formatDelta(stats.delta) + chalk.dim(']') : '';
->>>>>>> 404b1f2b
   return `    ${lineGlyph} ${lineName} ${lineSize}${lineDelta}`;
 }
 

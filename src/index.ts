import babelPresetEnv from '@babel/preset-env';
import rollupPluginCommonjs from '@rollup/plugin-commonjs';
import rollupPluginJson from '@rollup/plugin-json';
import rollupPluginNodeResolve from '@rollup/plugin-node-resolve';
import rollupPluginReplace from '@rollup/plugin-replace';
import chalk from 'chalk';
import fs from 'fs';
import hasha from 'hasha';
import isNodeBuiltin from 'is-builtin-module';
import mkdirp from 'mkdirp';
import ora from 'ora';
import path from 'path';
import rimraf from 'rimraf';
import {InputOptions, OutputOptions, Plugin, rollup, RollupError} from 'rollup';
import rollupPluginBabel from 'rollup-plugin-babel';
import {terser as rollupPluginTerser} from 'rollup-plugin-terser';
import validatePackageName from 'validate-npm-package-name';
import yargs from 'yargs-parser';
import loadConfig, {SnowpackConfig, CLIFlags} from './config.js';
import {resolveTargetsFromRemoteCDN, clearCache} from './resolve-remote.js';
import {rollupPluginDependencyCache} from './rollup-plugin-remote-cdn.js';
import {rollupPluginEntrypointAlias} from './rollup-plugin-entrypoint-alias.js';
import {DependencyStatsOutput, rollupPluginDependencyStats} from './rollup-plugin-stats.js';
import {rollupPluginTreeshakeInputs} from './rollup-plugin-treeshake-inputs.js';
import {InstallTarget, scanDepList, scanImports} from './scan-imports.js';
import {printStats} from './stats-formatter.js';
import {
  ImportMap,
  isTruthy,
  MISSING_PLUGIN_SUGGESTIONS,
  readLockfile,
  resolveDependencyManifest,
  writeLockfile,
} from './util.js';

type InstallResult = 'SUCCESS' | 'ASSET' | 'FAIL';
interface DependencyLoc {
  type: 'JS' | 'ASSET';
  loc: string;
}

const ALWAYS_SHOW_ERRORS = new Set(['react', 'react-dom']);
const cwd = process.cwd();
const banner = chalk.bold(`snowpack`) + ` installing... `;
const installResults: [string, InstallResult][] = [];
let dependencyStats: DependencyStatsOutput | null = null;
let spinner = ora(banner);
let spinnerHasError = false;

function printHelp() {
  console.log(
    `
${chalk.bold(`snowpack`)} - Install npm dependencies to run natively on the web.
${chalk.bold('Options:')}
  --dest [path]             Specify destination directory (default: "web_modules/").
  --clean                   Clear out the destination directory before install.
  --optimize                Transpile, minify, and optimize installed dependencies for production.
  --node-env                Set the NODE_ENV property inside dependencies.
  --babel                   Transpile installed dependencies. Also enabled with "--optimize".
  --include [glob]          Auto-detect imports from file(s). Supports glob.
  --exclude [glob]          Exclude files from --include. Follows glob’s ignore pattern.
  --config [path]           Location of Snowpack config file.
  --strict                  Only install pure ESM dependency trees. Fail if a CJS module is encountered.
  --no-source-map           Skip emitting source map files (.js.map) into dest
  --stat                    Logs install statistics after installing, with information on install targets and file sizes. Useful for CI, performance review.
  --nomodule [path]         Your app’s entry file for generating a <script nomodule> bundle
  --nomodule-output [path]  Filename for nomodule output (default: "app.nomodule.js")
    ${chalk.bold('Advanced:')}
  --external-package [val]  Internal use only, may be removed at any time.
    `.trim(),
  );
}

async function generateHashFromFile(targetLoc: string) {
  const longHash = await hasha.fromFile(targetLoc, {algorithm: 'md5'});
  return longHash?.slice(0, 10);
}

function formatInstallResults(skipFailures: boolean): string {
  return installResults
    .map(([d, result]) => {
      if (result === 'SUCCESS') {
        return chalk.green(d);
      }
      if (result === 'ASSET') {
        return chalk.yellow(d);
      }
      if (result === 'FAIL') {
        return skipFailures ? chalk.dim(d) : chalk.red(d);
      }
      return d;
    })
    .join(', ');
}

function logError(msg: string) {
  if (!spinnerHasError) {
    spinner.stopAndPersist({symbol: chalk.cyan('⠼')});
  }
  spinnerHasError = true;
  spinner = ora(chalk.red(msg));
  spinner.fail();
}

function logUpdate(msg: string) {
  spinner.text = banner + msg;
}

class ErrorWithHint extends Error {
  constructor(message: string, public readonly hint: string) {
    super(message);
  }
}

// Add common, well-used non-esm packages here so that Rollup doesn't die trying to analyze them.
const PACKAGES_TO_AUTO_DETECT_EXPORTS = [
  path.join('react', 'index.js'),
  path.join('react-dom', 'index.js'),
  'react-is',
  'prop-types',
  'scheduler',
  'rxjs',
  'exenv',
  'body-scroll-lock',
];

function detectExports(filePath: string): string[] | undefined {
  try {
    const fileLoc = require.resolve(filePath, {paths: [cwd]});
    if (fs.existsSync(fileLoc)) {
      return Object.keys(require(fileLoc)).filter(e => e[0] !== '_');
    }
  } catch (err) {
    // ignore
  }
}

/**
 * Resolve a "webDependencies" input value to the correct absolute file location.
 * Supports both npm package names, and file paths relative to the node_modules directory.
 * Follows logic similar to Node's resolution logic, but using a package.json's ESM "module"
 * field instead of the CJS "main" field.
 */
function resolveWebDependency(dep: string, isExplicit: boolean): DependencyLoc {
  // if dep includes a file extension, check that dep isn't a package before returning
  if (path.extname(dep) && !validatePackageName(dep).validForNewPackages) {
    const isJSFile = ['.js', '.mjs', '.cjs'].includes(path.extname(dep));
    return {
      type: isJSFile ? 'JS' : 'ASSET',
      loc: require.resolve(dep, {paths: [cwd]}),
    };
  }
  const [depManifestLoc, depManifest] = resolveDependencyManifest(dep, cwd);
  if (!depManifest) {
    throw new ErrorWithHint(
      `"${dep}" not found. Have you installed the package via npm?`,
      depManifestLoc && chalk.italic(depManifestLoc),
    );
  }
  let foundEntrypoint: string =
    depManifest['browser:module'] ||
    depManifest.module ||
    depManifest['main:esnext'] ||
    depManifest.browser;
  // Some packages define "browser" as an object. We'll do our best to find the
  // right entrypoint in an entrypoint object, or fail otherwise.
  // See: https://github.com/defunctzombie/package-browser-field-spec
  if (typeof foundEntrypoint === 'object') {
    foundEntrypoint =
      foundEntrypoint[dep] ||
      foundEntrypoint['./index.js'] ||
      foundEntrypoint['./index'] ||
      foundEntrypoint['./'] ||
      foundEntrypoint['.'] ||
      foundEntrypoint;
  }
  // If the package was a part of the explicit whitelist, fallback to it's main CJS entrypoint.
  if (!foundEntrypoint && isExplicit) {
    foundEntrypoint = depManifest.main || 'index.js';
  }
  if (dep === 'react-dom' && (!foundEntrypoint || foundEntrypoint === 'index.js')) {
    throw new ErrorWithHint(
      chalk.bold(`Dependency "${dep}" has no native "module" entrypoint.`) +
        `
  To continue, install our drop-in, ESM-ready build of "react-dom" to your project:
    npm: npm install react-dom@npm:@pika/react-dom
    yarn: yarn add react-dom@npm:@pika/react-dom`,
      chalk.italic(`See ${chalk.underline('https://www.snowpack.dev/#react')} for more info.`),
    );
  }
  if (!foundEntrypoint) {
    throw new ErrorWithHint(
      `dependency "${dep}" has no native "module" entrypoint.`,
      chalk.italic(
        `Tip: Find modern, web-ready packages at ${chalk.underline('https://www.pika.dev')}`,
      ),
    );
  }
  if (typeof foundEntrypoint !== 'string') {
    throw new Error(`"${dep}" has unexpected entrypoint: ${JSON.stringify(foundEntrypoint)}.`);
  }
  return {
    type: 'JS',
    loc: path.join(depManifestLoc, '..', foundEntrypoint),
  };
}

/**
 * Formats the snowpack dependency name from a "webDependencies" input value:
 * 2. Remove any ".js"/".mjs" extension (will be added automatically by Rollup)
 */
function getWebDependencyName(dep: string): string {
  return dep.replace(/\.m?js$/i, '');
}

interface InstallOptions {
  hasBrowserlistConfig: boolean;
  isExplicit: boolean;
  lockfile: ImportMap | null;
}

export async function install(
  installTargets: InstallTarget[],
  {hasBrowserlistConfig, isExplicit, lockfile}: InstallOptions,
  config: SnowpackConfig,
) {
  const {
    dedupe,
    namedExports,
    source,
    installOptions: {
      babel: isBabel,
      dest: destLoc,
      hash: useHash,
      externalPackage: externalPackages,
      nomodule,
      nomoduleOutput,
      optimize: isOptimized,
      sourceMap,
      strict: isStrict,
      stat: withStats,
      nodeEnv,
    },
    rollup: userDefinedRollup,
  } = config;

  const knownNamedExports = {...namedExports};
  for (const filePath of PACKAGES_TO_AUTO_DETECT_EXPORTS) {
    knownNamedExports[filePath] = knownNamedExports[filePath] || detectExports(filePath) || [];
  }
  if (source === 'local' && !fs.existsSync(path.join(cwd, 'node_modules'))) {
    logError('no "node_modules" directory exists. Did you run "npm install" first?');
    return;
  }

  const allInstallSpecifiers = new Set(installTargets.map(dep => dep.specifier).sort());
  const installEntrypoints: {[targetName: string]: string} = {};
  const assetEntrypoints: {[targetName: string]: string} = {};
  const importMap: ImportMap = {imports: {}};
  const installTargetsMap: {[targetLoc: string]: InstallTarget[]} = {};
  const skipFailures = !isExplicit;
  const defaultNodeEnv = isOptimized ? '"production"' : '"development"';

  for (const installSpecifier of allInstallSpecifiers) {
    const targetName = getWebDependencyName(installSpecifier);
    if (lockfile && lockfile.imports[installSpecifier]) {
      installEntrypoints[targetName] = lockfile.imports[installSpecifier];
      importMap.imports[installSpecifier] = `./${targetName}.js`;
      installResults.push([targetName, 'SUCCESS']);
      logUpdate(formatInstallResults(skipFailures));
      continue;
    }
    try {
      const {type: targetType, loc: targetLoc} = resolveWebDependency(installSpecifier, isExplicit);
      if (targetType === 'JS') {
        const hashQs = useHash ? `?rev=${await generateHashFromFile(targetLoc)}` : '';
        installEntrypoints[targetName] = targetLoc;
        importMap.imports[installSpecifier] = `./${targetName}.js${hashQs}`;
        installTargetsMap[targetLoc] = installTargets.filter(t => installSpecifier === t.specifier);
        installResults.push([installSpecifier, 'SUCCESS']);
      } else if (targetType === 'ASSET') {
        assetEntrypoints[targetName] = targetLoc;
        installResults.push([installSpecifier, 'ASSET']);
      }
      logUpdate(formatInstallResults(skipFailures));
    } catch (err) {
      installResults.push([installSpecifier, 'FAIL']);
      logUpdate(formatInstallResults(skipFailures));
      if (skipFailures && !ALWAYS_SHOW_ERRORS.has(installSpecifier)) {
        continue;
      }
      // An error occurred! Log it.
      logError(err.message || err);
      if (err.hint) {
        // Note: Wait 1ms to guarantee a log message after the spinner
        setTimeout(() => console.log(err.hint), 1);
      }
      return false;
    }
  }
  if (Object.keys(installEntrypoints).length === 0 && Object.keys(assetEntrypoints).length === 0) {
    logError(`No ESM dependencies found!`);
    console.log(
      chalk.dim(
        `  At least one dependency must have an ESM "module" entrypoint. You can find modern, web-ready packages at ${chalk.underline(
          'https://www.pika.dev',
        )}`,
      ),
    );
    return false;
  }

  const inputOptions: InputOptions = {
    input: installEntrypoints,
    external: externalPackages,
    plugins: [
      !isStrict &&
        rollupPluginReplace({
<<<<<<< HEAD
          'process.env.NODE_ENV': nodeEnv ? `"${nodeEnv}"` : defaultNodeEnv,
=======
          'process.env.NODE_ENV': isOptimized ? '"production"' : '"development"',
          'process.env': '({})',
>>>>>>> cf2dca2d
        }),
      rollupPluginEntrypointAlias({cwd}),
      source === 'pika' && rollupPluginDependencyCache({log: url => logUpdate(chalk.dim(url))}),
      rollupPluginNodeResolve({
        mainFields: ['browser:module', 'module', 'browser', !isStrict && 'main'].filter(isTruthy),
        modulesOnly: isStrict, // Default: false
        extensions: ['.mjs', '.cjs', '.js', '.json'], // Default: [ '.mjs', '.js', '.json', '.node' ]
        // whether to prefer built-in modules (e.g. `fs`, `path`) or local ones with the same names
        preferBuiltins: false, // Default: true
        dedupe,
      }),
      !isStrict &&
        rollupPluginJson({
          preferConst: true,
          indent: '  ',
          compact: isOptimized,
          namedExports: true,
        }),
      !isStrict &&
        rollupPluginCommonjs({
          extensions: ['.js', '.cjs'], // Default: [ '.js' ]
          namedExports: knownNamedExports,
        }),
      !!isBabel &&
        rollupPluginBabel({
          compact: false,
          babelrc: false,
          configFile: false,
          presets: [
            [
              babelPresetEnv,
              {
                modules: false,
                targets: hasBrowserlistConfig
                  ? undefined
                  : '>0.75%, not ie 11, not UCAndroid >0, not OperaMini all',
              },
            ],
          ],
        }),
      !!isOptimized && rollupPluginTreeshakeInputs(installTargets),
      !!isOptimized && rollupPluginTerser(),
      !!withStats && rollupPluginDependencyStats(info => (dependencyStats = info)),
      ...userDefinedRollup.plugins, // load user-defined plugins last
    ],
    onwarn(warning, warn) {
      if (warning.code === 'UNRESOLVED_IMPORT') {
        logError(
          `'${warning.source}' is imported by '${warning.importer}', but could not be resolved.`,
        );
        if (isNodeBuiltin(warning.source)) {
          console.log(
            chalk.dim(
              `  '${warning.source}' is a Node.js builtin module that won't exist in the browser.`,
            ),
          );
          console.log(
            chalk.dim(
              `  Find a more web-friendly alternative, or add the "rollup-plugin-node-polyfills" plugin to your Snowpack config file.`,
            ),
          );
        } else {
          console.log(
            chalk.dim(`  Make sure that the package is installed and that the file exists.`),
          );
        }
        return;
      }
      warn(warning);
    },
  };
  const outputOptions: OutputOptions = {
    dir: destLoc,
    format: 'esm',
    sourcemap: sourceMap ?? isOptimized,
    exports: 'named',
    chunkFileNames: 'common/[name]-[hash].js',
  };
  if (Object.keys(installEntrypoints).length > 0) {
    try {
      const packageBundle = await rollup(inputOptions);
      logUpdate('');
      await packageBundle.write(outputOptions);
    } catch (err) {
      const {loc} = err as RollupError;
      if (!loc || !loc.file) {
        throw err;
      }
      // NOTE: Rollup will fail instantly on error. Because of that, we can
      // only report one error at a time. `err.watchFiles` also exists, but
      // for now `err.loc.file` has all the information that we need.
      const failedExtension = path.extname(loc.file);
      const suggestion = MISSING_PLUGIN_SUGGESTIONS[failedExtension];
      if (!suggestion) {
        throw err;
      }
      // Display posix-style on all environments, mainly to help with CI :)
      const fileName = loc.file.replace(cwd + path.sep, '').replace(/\\/g, '/');
      logError(`${chalk.bold('snowpack')} could not import ${fileName}. ${suggestion}`);
      return;
    }
  }

  if (nomodule) {
    const nomoduleStart = Date.now();
    function rollupResolutionHelper(): Plugin {
      return {
        name: 'rename-import-plugin',
        resolveId(source) {
          // resolve from import map
          if (importMap.imports[source]) {
            return importMap.imports[source];
          }
          // resolve web_modules
          if (source.includes('/web_modules/')) {
            const suffix = source.split('/web_modules/')[1];
            return {id: path.join(destLoc, suffix)};
          }
          // null means try to resolve as-is
          return null;
        },
      };
    }
    try {
      // Strip the replace plugin from the set of plugins that we use.
      // Since we've already run it once it can cause trouble on a second run.
      console.assert(inputOptions.plugins![0].name === 'replace');
      const noModulePlugins = inputOptions.plugins!.slice(1);
      const noModuleBundle = await rollup({
        input: path.resolve(cwd, nomodule),
        inlineDynamicImports: true,
        plugins: [...noModulePlugins, rollupResolutionHelper()],
      });
      await noModuleBundle.write({
        file: path.resolve(destLoc, nomoduleOutput),
        format: 'iife',
        name: 'App',
      });
      const nomoduleEnd = Date.now() - nomoduleStart;
      spinner.info(
        `${chalk.bold(
          'snowpack',
        )} bundled your application for legacy browsers: ${nomoduleOutput} ${chalk.dim(
          `[${(nomoduleEnd / 1000).toFixed(2)}s]`,
        )}`,
      );
    } catch (err) {
      spinner.warn(
        `${chalk.bold('snowpack')} encountered an error bundling for legacy browsers: ${
          err.message
        }`,
      );
    }
  }
  await writeLockfile(path.join(destLoc, 'import-map.json'), importMap);
  Object.entries(assetEntrypoints).forEach(([assetName, assetLoc]) => {
    mkdirp.sync(path.dirname(`${destLoc}/${assetName}`));
    fs.copyFileSync(assetLoc, `${destLoc}/${assetName}`);
  });
  return true;
}

export async function cli(args: string[]) {
  // parse CLI flags
  const cliFlags = yargs(args, {array: ['exclude', 'externalPackage']}) as CLIFlags;

  // if printing help, stop here
  if (cliFlags.help) {
    printHelp();
    process.exit(0);
  }
  if (cliFlags.reload) {
    console.log(`${chalk.yellow('ℹ')} clearing CDN cache...`);
    await clearCache();
  }

  // load config
  const {config, errors} = loadConfig(cliFlags);

  // handle config errors (if any)
  if (Array.isArray(errors) && errors.length) {
    errors.forEach(logError);
    process.exit(0);
  }

  if (cliFlags.source || config.source === 'pika') {
    console.log(
      `${chalk.yellow(
        'ℹ',
      )} "source" configuration is still experimental. Behavior may change before the next major version...`,
    );
    await clearCache();
  }

  // load lockfile
  let lockfile = await readLockfile(cwd);
  let newLockfile: ImportMap | null = null;

  const {
    installOptions: {clean, dest, exclude, include},
    webDependencies,
    source,
  } = config;

  let pkgManifest: any;
  try {
    pkgManifest = require(path.join(cwd, 'package.json'));
  } catch (err) {
    console.log(chalk.red('[ERROR] package.json required but no file was found.'));
    process.exit(0);
  }

  const implicitDependencies = [
    ...Object.keys(pkgManifest.peerDependencies || {}),
    ...Object.keys(pkgManifest.dependencies || {}),
  ];
  const hasBrowserlistConfig =
    !!pkgManifest.browserslist ||
    !!process.env.BROWSERSLIST ||
    fs.existsSync(path.join(cwd, '.browserslistrc')) ||
    fs.existsSync(path.join(cwd, 'browserslist'));

  let isExplicit = false;
  const installTargets: InstallTarget[] = [];

  if (webDependencies) {
    isExplicit = true;
    installTargets.push(...scanDepList(webDependencies, cwd));
  }
  if (include) {
    isExplicit = true;
    installTargets.push(...(await scanImports({include, exclude})));
  }
  if (!webDependencies && !include) {
    installTargets.push(...scanDepList(implicitDependencies, cwd));
  }
  if (installTargets.length === 0) {
    logError('Nothing to install.');
    return;
  }

  spinner.start();
  const startTime = Date.now();
  if (source === 'pika') {
    newLockfile = await resolveTargetsFromRemoteCDN(installTargets, lockfile, pkgManifest, config);
  }

  if (clean) {
    rimraf.sync(dest);
  }
  await mkdirp(dest);
  const finalResult = await install(
    installTargets,
    {hasBrowserlistConfig, isExplicit, lockfile: newLockfile},
    config,
  ).catch(err => {
    err.loc && console.log('\n' + chalk.red.bold(`✘ ${err.loc.file}`));
    throw err;
  });

  if (finalResult) {
    spinner.succeed(
      chalk.bold(`snowpack`) +
        ` installed: ` +
        formatInstallResults(!isExplicit) +
        '.' +
        chalk.dim(` [${((Date.now() - startTime) / 1000).toFixed(2)}s]`),
    );
    if (!!dependencyStats) {
      console.log(printStats(dependencyStats));
    }
  }

  if (newLockfile) {
    await writeLockfile(path.join(cwd, 'snowpack.lock.json'), newLockfile);
  }

  // If an error happened, set the exit code so that programmatic usage of the CLI knows.
  // We were seeing race conditions here, so add a little buffer.
  if (spinnerHasError) {
    setTimeout(() => {
      spinner.warn(chalk(`Finished with warnings.`));
      process.exitCode = 1;
    }, 20);
  }
}<|MERGE_RESOLUTION|>--- conflicted
+++ resolved
@@ -316,12 +316,8 @@
     plugins: [
       !isStrict &&
         rollupPluginReplace({
-<<<<<<< HEAD
           'process.env.NODE_ENV': nodeEnv ? `"${nodeEnv}"` : defaultNodeEnv,
-=======
-          'process.env.NODE_ENV': isOptimized ? '"production"' : '"development"',
           'process.env': '({})',
->>>>>>> cf2dca2d
         }),
       rollupPluginEntrypointAlias({cwd}),
       source === 'pika' && rollupPluginDependencyCache({log: url => logUpdate(chalk.dim(url))}),

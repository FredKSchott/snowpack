--- conflicted
+++ resolved
@@ -18,14 +18,11 @@
 import rollupPluginJson from '@rollup/plugin-json';
 import rollupPluginBabel from 'rollup-plugin-babel';
 import {rollupPluginTreeshakeInputs} from './rollup-plugin-treeshake-inputs.js';
-<<<<<<< HEAD
 import loadConfig, {SnowpackConfig} from './config.js';
-=======
 import {
   rollupPluginDependencyStats,
   DependencyStatsOutput,
 } from './rollup-plugin-dependency-info.js';
->>>>>>> 8115f72d
 import {scanImports, scanDepList, InstallTarget} from './scan-imports.js';
 
 export interface DependencyLoc {
@@ -33,26 +30,6 @@
   loc: string;
 }
 
-<<<<<<< HEAD
-=======
-export interface InstallOptions {
-  destLoc: string;
-  include?: string;
-  isStrict?: boolean;
-  isOptimized?: boolean;
-  isBabel?: boolean;
-  hasBrowserlistConfig?: boolean;
-  isExplicit?: boolean;
-  withStats?: boolean;
-  namedExports?: {[filepath: string]: string[]};
-  nomodule?: string;
-  nomoduleOutput?: string;
-  externalPackages: string[];
-  sourceMap?: boolean | 'inline';
-  dedupe?: string[];
-}
-
->>>>>>> 8115f72d
 const ALWAYS_SHOW_ERRORS = new Set(['react', 'react-dom']);
 const cwd = process.cwd();
 const banner = chalk.bold(`snowpack`) + ` installing... `;
@@ -275,21 +252,6 @@
   config: SnowpackConfig,
 ) {
   const {
-<<<<<<< HEAD
-=======
-    destLoc,
-    hasBrowserlistConfig,
-    isExplicit,
-    isStrict,
-    isBabel,
-    isOptimized,
-    withStats,
-    sourceMap,
-    namedExports,
-    nomodule,
-    nomoduleOutput,
-    externalPackages,
->>>>>>> 8115f72d
     dedupe,
     namedExports,
     installOptions: {
@@ -301,6 +263,7 @@
       optimize,
       sourceMap,
       strict,
+      stat: withStats,
     },
   } = config;
 
@@ -404,14 +367,9 @@
             ],
           ],
         }),
-<<<<<<< HEAD
       !!optimize && rollupPluginTreeshakeInputs(installTargets),
       !!optimize && rollupPluginTerser(),
-=======
-      !!isOptimized && rollupPluginTreeshakeInputs(installTargets),
-      !!isOptimized && rollupPluginTerser(),
       !!withStats && rollupPluginDependencyStats(info => (dependencyStats = info)),
->>>>>>> 8115f72d
     ],
     onwarn: ((warning, warn) => {
       if (warning.code === 'UNRESOLVED_IMPORT') {
@@ -505,27 +463,8 @@
 }
 
 export async function cli(args: string[]) {
-<<<<<<< HEAD
   // parse CLI flags
   const cliFlags = yargs(args, {array: ['exclude', 'externalPackage']});
-=======
-  const {
-    help,
-    sourceMap,
-    babel = false,
-    exclude = ['**/__tests__/*', '**/*.@(spec|test).@(js|mjs)'],
-    include,
-    nomodule,
-    nomoduleOutput = 'app.nomodule.js',
-    optimize = false,
-    stat = false,
-    strict = false,
-    clean = false,
-    dest = 'web_modules',
-    externalPackage: externalPackages = [],
-  } = yargs(args, {array: ['externalPackage']});
-  const destLoc = path.resolve(cwd, dest);
->>>>>>> 8115f72d
 
   // if printing help, stop here
   if (cliFlags.help) {
@@ -591,27 +530,8 @@
 
   spinner.start();
   const startTime = Date.now();
-<<<<<<< HEAD
   const result = await install(installTargets, {hasBrowserlistConfig, isExplicit}, config);
 
-=======
-  const installOptions = {
-    destLoc,
-    namedExports,
-    isExplicit,
-    isStrict: strict,
-    isBabel: babel || optimize,
-    isOptimized: optimize,
-    withStats: stat,
-    nomodule,
-    nomoduleOutput,
-    sourceMap,
-    hasBrowserlistConfig,
-    externalPackages,
-    dedupe: dedupe || [],
-  };
-  const result = await install(installTargets, installOptions);
->>>>>>> 8115f72d
   if (result) {
     spinner.succeed(
       chalk.bold(`snowpack`) +

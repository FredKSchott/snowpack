import babelPresetEnv from '@babel/preset-env';
import rollupPluginCommonjs from '@rollup/plugin-commonjs';
import rollupPluginJson from '@rollup/plugin-json';
import rollupPluginNodeResolve from '@rollup/plugin-node-resolve';
import rollupPluginReplace from '@rollup/plugin-replace';
import rollupPluginAlias from '@rollup/plugin-alias';
import chalk from 'chalk';
import fs from 'fs';
import isNodeBuiltin from 'is-builtin-module';
import mkdirp from 'mkdirp';
import ora from 'ora';
import path from 'path';
import rimraf from 'rimraf';
import {InputOptions, OutputOptions, rollup, RollupError} from 'rollup';
import rollupPluginBabel from 'rollup-plugin-babel';
import validatePackageName from 'validate-npm-package-name';
import yargs from 'yargs-parser';
import {command as buildCommand} from './commands/build';
import {command as devCommand} from './commands/dev';
import {loadAndValidateConfig, CLIFlags, EnvVarReplacements, SnowpackConfig} from './config.js';
import {clearCache, resolveTargetsFromRemoteCDN} from './resolve-remote.js';
import {rollupPluginEntrypointAlias} from './rollup-plugin-entrypoint-alias.js';
import {rollupPluginDependencyCache} from './rollup-plugin-remote-cdn.js';
import {DependencyStatsOutput, rollupPluginDependencyStats} from './rollup-plugin-stats.js';
import {InstallTarget, scanDepList, scanImports} from './scan-imports.js';
import {printStats} from './stats-formatter.js';
import {
  ImportMap,
  isTruthy,
  MISSING_PLUGIN_SUGGESTIONS,
  readLockfile,
  resolveDependencyManifest,
  writeLockfile,
} from './util.js';

type InstallResult = 'SUCCESS' | 'ASSET' | 'FAIL';
interface DependencyLoc {
  type: 'JS' | 'ASSET';
  loc: string;
}

const ALWAYS_SHOW_ERRORS = new Set(['react', 'react-dom']);
const cwd = process.cwd();
const banner = chalk.bold(`snowpack`) + ` installing... `;
const installResults: [string, InstallResult][] = [];
let dependencyStats: DependencyStatsOutput | null = null;
let spinner = ora(banner);
let spinnerHasError = false;

function printHelp() {
  console.log(
    `
${chalk.bold(`snowpack`)} - Install npm dependencies to run natively on the web.
${chalk.bold('Options:')}
  --dest [path]             Specify destination directory (default: "web_modules/").
  --clean                   Clear out the destination directory before install.
  --optimize                Transpile, minify, and optimize installed dependencies for production.
  --env                     Set environment variable(s) inside dependencies:
                                - if only NAME given, reads value from real env var
                                - if \`NAME=value\`, uses given value
                                - NODE_ENV defaults to "production" with "--optimize" (overridable)
  --babel                   Transpile installed dependencies. Also enabled with "--optimize".
  --include [glob]          Auto-detect imports from file(s). Supports glob.
  --exclude [glob]          Exclude files from --include. Follows glob’s ignore pattern.
  --config [path]           Location of Snowpack config file.
  --strict                  Only install pure ESM dependency trees. Fail if a CJS module is encountered.
  --no-source-map           Skip emitting source map files (.js.map) into dest
  --stat                    Logs install statistics after installing, with information on install targets and file sizes. Useful for CI, performance review.
  --nomodule [path]         Your app’s entry file for generating a <script nomodule> bundle
  --nomodule-output [path]  Filename for nomodule output (default: "app.nomodule.js")
    ${chalk.bold('Advanced:')}
  --external-package [val]  Internal use only, may be removed at any time.
    `.trim(),
  );
}

function formatInstallResults(skipFailures: boolean): string {
  return installResults
    .map(([d, result]) => {
      if (result === 'SUCCESS') {
        return chalk.green(d);
      }
      if (result === 'ASSET') {
        return chalk.yellow(d);
      }
      if (result === 'FAIL') {
        return skipFailures ? chalk.dim(d) : chalk.red(d);
      }
      return d;
    })
    .join(', ');
}

function logError(msg: string) {
  if (!spinnerHasError) {
    spinner.stopAndPersist({symbol: chalk.cyan('⠼')});
  }
  spinnerHasError = true;
  spinner = ora(chalk.red(msg));
  spinner.fail();
}

function logUpdate(msg: string) {
  spinner.text = banner + msg;
}

class ErrorWithHint extends Error {
  constructor(message: string, public readonly hint: string) {
    super(message);
  }
}

// Add common, well-used non-esm packages here so that Rollup doesn't die trying to analyze them.
const PACKAGES_TO_AUTO_DETECT_EXPORTS = [
  path.join('react', 'index.js'),
  path.join('react-dom', 'index.js'),
  'react-is',
  'prop-types',
  'scheduler',
  'rxjs',
  'exenv',
  'body-scroll-lock',
];

function detectExports(filePath: string): string[] | undefined {
  try {
    const fileLoc = require.resolve(filePath, {paths: [cwd]});
    if (fs.existsSync(fileLoc)) {
      return Object.keys(require(fileLoc)).filter((e) => e[0] !== '_');
    }
  } catch (err) {
    // ignore
  }
}

/**
 * Resolve a "webDependencies" input value to the correct absolute file location.
 * Supports both npm package names, and file paths relative to the node_modules directory.
 * Follows logic similar to Node's resolution logic, but using a package.json's ESM "module"
 * field instead of the CJS "main" field.
 */
function resolveWebDependency(dep: string, isExplicit: boolean): DependencyLoc {
  // if dep includes a file extension, check that dep isn't a package before returning
  if (path.extname(dep) && !validatePackageName(dep).validForNewPackages) {
    const isJSFile = ['.js', '.mjs', '.cjs'].includes(path.extname(dep));
    return {
      type: isJSFile ? 'JS' : 'ASSET',
      loc: require.resolve(dep, {paths: [cwd]}),
    };
  }
  const [depManifestLoc, depManifest] = resolveDependencyManifest(dep, cwd);
  if (!depManifest) {
    throw new ErrorWithHint(
      `"${dep}" not found. Have you installed the package via npm?`,
      depManifestLoc && chalk.italic(depManifestLoc),
    );
  }
  let foundEntrypoint: string =
    depManifest['browser:module'] ||
    depManifest.module ||
    depManifest['main:esnext'] ||
    depManifest.browser;
  // Some packages define "browser" as an object. We'll do our best to find the
  // right entrypoint in an entrypoint object, or fail otherwise.
  // See: https://github.com/defunctzombie/package-browser-field-spec
  if (typeof foundEntrypoint === 'object') {
    foundEntrypoint =
      foundEntrypoint[dep] ||
      foundEntrypoint['./index.js'] ||
      foundEntrypoint['./index'] ||
      foundEntrypoint['./'] ||
      foundEntrypoint['.'];
  }
  // If the package was a part of the explicit whitelist, fallback to it's main CJS entrypoint.
  if (!foundEntrypoint && isExplicit) {
    foundEntrypoint = depManifest.main || 'index.js';
  }
  if (
    (dep === 'react' || dep === 'react-dom') &&
    (!foundEntrypoint || foundEntrypoint === 'index.js')
  ) {
    throw new ErrorWithHint(
      chalk.bold(`Dependency "${dep}" has no native "module" entrypoint.`) +
        `
  To continue, install our drop-in, ESM-ready builds of "react" & "react-dom" to your project:
    npm: npm install react@npm:@pika/react react-dom@npm:@pika/react-dom
    yarn: yarn add react@npm:@pika/react react-dom@npm:@pika/react-dom`,
      chalk.italic(`See ${chalk.underline('https://www.snowpack.dev/#react')} for more info.`),
    );
  }
  if (!foundEntrypoint) {
    throw new ErrorWithHint(
      `dependency "${dep}" has no native "module" entrypoint.`,
      chalk.italic(
        `Tip: Find modern, web-ready packages at ${chalk.underline('https://www.pika.dev')}`,
      ),
    );
  }
  if (typeof foundEntrypoint !== 'string') {
    throw new Error(`"${dep}" has unexpected entrypoint: ${JSON.stringify(foundEntrypoint)}.`);
  }
  return {
    type: 'JS',
    loc: path.join(depManifestLoc, '..', foundEntrypoint),
  };
}

/**
 * Formats the snowpack dependency name from a "webDependencies" input value:
 * 2. Remove any ".js"/".mjs" extension (will be added automatically by Rollup)
 */
function getWebDependencyName(dep: string): string {
  return dep.replace(/\.m?js$/i, '');
}

/**
 * Takes object of env var mappings and converts it to actual
 * replacement specs as expected by @rollup/plugin-replace. The
 * `optimize` arg is used to derive NODE_ENV default.
 *
 * @param env
 * @param optimize
 */
function getRollupReplaceKeys(env: EnvVarReplacements): Record<string, string> {
  const result = Object.keys(env).reduce(
    (acc, id) => {
      const val = env[id];
      acc[`process.env.${id}`] = `"${val === true ? process.env[id] : val}"`;
      return acc;
    },
    {
      'process.env.NODE_ENV': process.env.NODE_ENV || 'development',
      'process.env.': '({}).',
    },
  );
  return result;
}

interface InstallOptions {
  hasBrowserlistConfig: boolean;
  isExplicit: boolean;
  lockfile: ImportMap | null;
}

export async function install(
  installTargets: InstallTarget[],
  {hasBrowserlistConfig, isExplicit, lockfile}: InstallOptions,
  config: SnowpackConfig,
) {
  const {
<<<<<<< HEAD
    aliases = {},
    dedupe,
    namedExports,
    source,
=======
    webDependencies,
>>>>>>> 5ce3199c
    installOptions: {
      installTypes,
      babel: isBabel,
      dest: destLoc,
      externalPackage: externalPackages,
      sourceMap,
      env,
    },
    rollup: userDefinedRollup,
  } = config;

  const knownNamedExports = {...userDefinedRollup.namedExports};
  for (const filePath of PACKAGES_TO_AUTO_DETECT_EXPORTS) {
    knownNamedExports[filePath] = knownNamedExports[filePath] || detectExports(filePath) || [];
  }
  if (!webDependencies && !fs.existsSync(path.join(cwd, 'node_modules'))) {
    logError('no "node_modules" directory exists. Did you run "npm install" first?');
    return;
  }
  const allInstallSpecifiers = new Set(
    installTargets
      .map((dep) => dep.specifier)
      .map((specifier) => aliases[specifier] || specifier)
      .sort(),
  );
  const installEntrypoints: {[targetName: string]: string} = {};
  const assetEntrypoints: {[targetName: string]: string} = {};
  const importMap: ImportMap = {imports: {}};
  const installTargetsMap: {[targetLoc: string]: InstallTarget[]} = {};
  const skipFailures = !isExplicit;

  for (const installSpecifier of allInstallSpecifiers) {
    const targetName = getWebDependencyName(installSpecifier);
    if (lockfile && lockfile.imports[installSpecifier]) {
      installEntrypoints[targetName] = lockfile.imports[installSpecifier];
      importMap.imports[installSpecifier] = `./${targetName}.js`;
      installResults.push([targetName, 'SUCCESS']);
      logUpdate(formatInstallResults(skipFailures));
      continue;
    }
    try {
      const {type: targetType, loc: targetLoc} = resolveWebDependency(installSpecifier, isExplicit);
      if (targetType === 'JS') {
        installEntrypoints[targetName] = targetLoc;
<<<<<<< HEAD
        importMap.imports[installSpecifier] = `./${targetName}.js${hashQs}`;
        Object.entries(aliases)
          .filter(([key, value]) => value === installSpecifier)
          .forEach(([key, value]) => {
            importMap.imports[key] = `./${targetName}.js${hashQs}`;
          });
        installTargetsMap[targetLoc] = installTargets.filter(t => installSpecifier === t.specifier);
=======
        importMap.imports[installSpecifier] = `./${targetName}.js`;
        installTargetsMap[targetLoc] = installTargets.filter(
          (t) => installSpecifier === t.specifier,
        );
>>>>>>> 5ce3199c
        installResults.push([installSpecifier, 'SUCCESS']);
      } else if (targetType === 'ASSET') {
        assetEntrypoints[targetName] = targetLoc;
        installResults.push([installSpecifier, 'ASSET']);
      }
      logUpdate(formatInstallResults(skipFailures));
    } catch (err) {
      installResults.push([installSpecifier, 'FAIL']);
      logUpdate(formatInstallResults(skipFailures));
      if (skipFailures && !ALWAYS_SHOW_ERRORS.has(installSpecifier)) {
        continue;
      }
      // An error occurred! Log it.
      logError(err.message || err);
      if (err.hint) {
        // Note: Wait 1ms to guarantee a log message after the spinner
        setTimeout(() => console.log(err.hint), 1);
      }
      return false;
    }
  }
  if (Object.keys(installEntrypoints).length === 0 && Object.keys(assetEntrypoints).length === 0) {
    logError(`No ESM dependencies found!`);
    console.log(
      chalk.dim(
        `  At least one dependency must have an ESM "module" entrypoint. You can find modern, web-ready packages at ${chalk.underline(
          'https://www.pika.dev',
        )}`,
      ),
    );
    return false;
  }

  const inputOptions: InputOptions = {
    input: installEntrypoints,
    external: externalPackages,
    treeshake: {moduleSideEffects: 'no-external'},
    plugins: [
      rollupPluginReplace(getRollupReplaceKeys(env)),
      rollupPluginEntrypointAlias({cwd}),
<<<<<<< HEAD
      source === 'pika' && rollupPluginDependencyCache({log: (url) => logUpdate(chalk.dim(url))}),
      rollupPluginAlias({
        entries: Object.entries(aliases).map(([alias, mod]) => ({
          find: alias,
          replacement: mod,
        })),
      }),
=======
      webDependencies &&
        rollupPluginDependencyCache({
          installTypes,
          log: (url) => logUpdate(chalk.dim(url)),
        }),
>>>>>>> 5ce3199c
      rollupPluginNodeResolve({
        mainFields: ['browser:module', 'module', 'browser', 'main'].filter(isTruthy),
        extensions: ['.mjs', '.cjs', '.js', '.json'], // Default: [ '.mjs', '.js', '.json', '.node' ]
        // whether to prefer built-in modules (e.g. `fs`, `path`) or local ones with the same names
        preferBuiltins: false, // Default: true
        dedupe: userDefinedRollup.dedupe,
      }),
      rollupPluginJson({
        preferConst: true,
        indent: '  ',
        compact: false,
        namedExports: true,
      }),
      rollupPluginCommonjs({
        extensions: ['.js', '.cjs'], // Default: [ '.js' ]
        namedExports: knownNamedExports,
      }),
      !!isBabel &&
        rollupPluginBabel({
          compact: false,
          babelrc: false,
          configFile: false,
          presets: [
            [
              babelPresetEnv,
              {
                modules: false,
                targets: hasBrowserlistConfig
                  ? undefined
                  : '>0.75%, not ie 11, not UCAndroid >0, not OperaMini all',
              },
            ],
          ],
        }),
      rollupPluginDependencyStats((info) => (dependencyStats = info)),
      ...userDefinedRollup.plugins, // load user-defined plugins last
    ],
    onwarn(warning, warn) {
      if (warning.code === 'UNRESOLVED_IMPORT') {
        logError(
          `'${warning.source}' is imported by '${warning.importer}', but could not be resolved.`,
        );
        if (isNodeBuiltin(warning.source)) {
          console.log(
            chalk.dim(
              `  '${warning.source}' is a Node.js builtin module that won't exist in the browser.`,
            ),
          );
          console.log(
            chalk.dim(
              `  Find a more web-friendly alternative, or add the "rollup-plugin-node-polyfills" plugin to your Snowpack config file.`,
            ),
          );
        } else {
          console.log(
            chalk.dim(`  Make sure that the package is installed and that the file exists.`),
          );
        }
        return;
      }
      warn(warning);
    },
  };
  const outputOptions: OutputOptions = {
    dir: destLoc,
    format: 'esm',
    sourcemap: sourceMap,
    exports: 'named',
    chunkFileNames: 'common/[name]-[hash].js',
  };
  if (Object.keys(installEntrypoints).length > 0) {
    try {
      const packageBundle = await rollup(inputOptions);
      logUpdate(formatInstallResults(skipFailures));
      await packageBundle.write(outputOptions);
    } catch (err) {
      const {loc} = err as RollupError;
      if (!loc || !loc.file) {
        throw err;
      }
      // NOTE: Rollup will fail instantly on error. Because of that, we can
      // only report one error at a time. `err.watchFiles` also exists, but
      // for now `err.loc.file` has all the information that we need.
      const failedExtension = path.extname(loc.file);
      const suggestion = MISSING_PLUGIN_SUGGESTIONS[failedExtension];
      if (!suggestion) {
        throw err;
      }
      // Display posix-style on all environments, mainly to help with CI :)
      const fileName = loc.file.replace(cwd + path.sep, '').replace(/\\/g, '/');
      logError(`${chalk.bold('snowpack')} could not import ${fileName}. ${suggestion}`);
      return;
    }
  }

  await writeLockfile(path.join(destLoc, 'import-map.json'), importMap);
  Object.entries(assetEntrypoints).forEach(([assetName, assetLoc]) => {
    mkdirp.sync(path.dirname(`${destLoc}/${assetName}`));
    fs.copyFileSync(assetLoc, `${destLoc}/${assetName}`);
  });
  return true;
}

export async function cli(args: string[]) {
  // parse CLI flags
  const cliFlags = yargs(args, {array: ['env', 'exclude', 'externalPackage']}) as CLIFlags;

  // if printing help, stop here
  if (cliFlags.help) {
    printHelp();
    process.exit(0);
  }
  if (cliFlags.reload) {
    console.log(`${chalk.yellow('ℹ')} clearing CDN cache...`);
    await clearCache();
  }
  if (cliFlags['_'].length > 3) {
    console.log(`Unexpected multiple commands`);
    process.exit(1);
  }

  // Load the current package manifest
  let pkgManifest: any;
  try {
    pkgManifest = require(path.join(cwd, 'package.json'));
  } catch (err) {
    console.log(chalk.red('[ERROR] package.json required but no file was found.'));
    process.exit(1);
  }

  // load config
  const config = loadAndValidateConfig(cliFlags, pkgManifest);

  if (config.webDependencies) {
    console.log(
      `${chalk.yellow(
        'ℹ',
      )} "webDependencies" support is still experimental, changes are expected...`,
    );
    await clearCache();
  }

  // load lockfile
  let lockfile = await readLockfile(cwd);
  let newLockfile: ImportMap | null = null;

  if (cliFlags['_'][2] === 'build') {
    await buildCommand({
      cwd,
      config,
    });
    return;
  }

  if (cliFlags['_'][2] === 'dev') {
    await devCommand({
      cwd,
      port: (cliFlags as any).port || 3000,
      config,
    });
    return;
  }

  const {
    exclude,
    include,
    installOptions: {clean, dest},
    knownEntrypoints,
    webDependencies,
  } = config;

  const implicitDependencies = [
    ...Object.keys(pkgManifest.peerDependencies || {}),
    ...Object.keys(pkgManifest.dependencies || {}),
  ];
  const hasBrowserlistConfig =
    !!pkgManifest.browserslist ||
    !!process.env.BROWSERSLIST ||
    fs.existsSync(path.join(cwd, '.browserslistrc')) ||
    fs.existsSync(path.join(cwd, 'browserslist'));

  let isExplicit = false;
  const installTargets: InstallTarget[] = [];

  if (knownEntrypoints) {
    isExplicit = true;
    installTargets.push(...scanDepList(knownEntrypoints, cwd));
  }
  if (webDependencies) {
    isExplicit = true;
    installTargets.push(...scanDepList(Object.keys(webDependencies), cwd));
  }
  if (include) {
    isExplicit = true;
    installTargets.push(...(await scanImports({include, exclude})));
  }
  if (!isExplicit) {
    installTargets.push(...scanDepList(implicitDependencies, cwd));
  }
  if (installTargets.length === 0) {
    logError('Nothing to install.');
    return;
  }

  spinner.start();
  const startTime = Date.now();
  if (webDependencies && Object.keys(webDependencies).length > 0) {
    newLockfile = await resolveTargetsFromRemoteCDN(lockfile, pkgManifest, config).catch((err) => {
      logError(err.message || err);
      process.exit(1);
    });
  }

  if (clean) {
    rimraf.sync(dest);
  }
  await mkdirp(dest);
  const finalResult = await install(
    installTargets,
    {hasBrowserlistConfig, isExplicit, lockfile: newLockfile},
    config,
  ).catch((err) => {
    if (err.loc) {
      console.log('\n' + chalk.red.bold(`✘ ${err.loc.file}`));
    }
    if (err.url) {
      console.log(chalk.dim(`👉 ${err.url}`));
    }
    throw err;
  });

  if (finalResult) {
    spinner.succeed(
      chalk.bold(`snowpack`) +
        ` installed: ` +
        formatInstallResults(!isExplicit) +
        '.' +
        chalk.dim(` [${((Date.now() - startTime) / 1000).toFixed(2)}s]`),
    );
    if (!!dependencyStats) {
      console.log(printStats(dependencyStats));
    }
  }

  if (newLockfile) {
    await writeLockfile(path.join(cwd, 'snowpack.lock.json'), newLockfile);
  }

  // If an error happened, set the exit code so that programmatic usage of the CLI knows.
  // We were seeing race conditions here, so add a little buffer.
  if (spinnerHasError) {
    setTimeout(() => {
      spinner.warn(chalk(`Finished with warnings.`));
      process.exitCode = 1;
    }, 20);
  }
}<|MERGE_RESOLUTION|>--- conflicted
+++ resolved
@@ -248,14 +248,8 @@
   config: SnowpackConfig,
 ) {
   const {
-<<<<<<< HEAD
     aliases = {},
-    dedupe,
-    namedExports,
-    source,
-=======
     webDependencies,
->>>>>>> 5ce3199c
     installOptions: {
       installTypes,
       babel: isBabel,
@@ -300,20 +294,15 @@
       const {type: targetType, loc: targetLoc} = resolveWebDependency(installSpecifier, isExplicit);
       if (targetType === 'JS') {
         installEntrypoints[targetName] = targetLoc;
-<<<<<<< HEAD
-        importMap.imports[installSpecifier] = `./${targetName}.js${hashQs}`;
+        importMap.imports[installSpecifier] = `./${targetName}.js`;
         Object.entries(aliases)
           .filter(([key, value]) => value === installSpecifier)
           .forEach(([key, value]) => {
-            importMap.imports[key] = `./${targetName}.js${hashQs}`;
+            importMap.imports[key] = `./${targetName}.js`;
           });
-        installTargetsMap[targetLoc] = installTargets.filter(t => installSpecifier === t.specifier);
-=======
-        importMap.imports[installSpecifier] = `./${targetName}.js`;
         installTargetsMap[targetLoc] = installTargets.filter(
           (t) => installSpecifier === t.specifier,
         );
->>>>>>> 5ce3199c
         installResults.push([installSpecifier, 'SUCCESS']);
       } else if (targetType === 'ASSET') {
         assetEntrypoints[targetName] = targetLoc;
@@ -354,21 +343,17 @@
     plugins: [
       rollupPluginReplace(getRollupReplaceKeys(env)),
       rollupPluginEntrypointAlias({cwd}),
-<<<<<<< HEAD
-      source === 'pika' && rollupPluginDependencyCache({log: (url) => logUpdate(chalk.dim(url))}),
+      webDependencies &&
+        rollupPluginDependencyCache({
+          installTypes,
+          log: (url) => logUpdate(chalk.dim(url)),
+        }),
       rollupPluginAlias({
         entries: Object.entries(aliases).map(([alias, mod]) => ({
           find: alias,
           replacement: mod,
         })),
       }),
-=======
-      webDependencies &&
-        rollupPluginDependencyCache({
-          installTypes,
-          log: (url) => logUpdate(chalk.dim(url)),
-        }),
->>>>>>> 5ce3199c
       rollupPluginNodeResolve({
         mainFields: ['browser:module', 'module', 'browser', 'main'].filter(isTruthy),
         extensions: ['.mjs', '.cjs', '.js', '.json'], // Default: [ '.mjs', '.js', '.json', '.node' ]

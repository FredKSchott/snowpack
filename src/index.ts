import fs from 'fs';
import path from 'path';
import rimraf from 'rimraf';
import mkdirp from 'mkdirp';
import chalk from 'chalk';
import glob from 'glob';
import ora from 'ora';
import yargs from 'yargs-parser';
import resolveFrom from 'resolve-from';

import * as rollup from 'rollup';
import rollupPluginNodeResolve from 'rollup-plugin-node-resolve';
import rollupPluginCommonjs from 'rollup-plugin-commonjs';
import {terser as rollupPluginTerser} from 'rollup-plugin-terser';
import rollupPluginReplace from 'rollup-plugin-replace';
import rollupPluginJson from 'rollup-plugin-json';
import rollupPluginBabel from 'rollup-plugin-babel';
import babelPresetEnv from '@babel/preset-env';
import isNodeBuiltin from 'is-builtin-module';

// Having trouble getting this ES2019 feature to compile, so using this ponyfill for now.
function fromEntries(iterable: [string, string][]): {[key: string]: string} {
  return [...iterable]
    .reduce((obj, { 0: key, 1: val }) => Object.assign(obj, { [key]: val }), {})
}

export interface DependencyLoc {
  type: 'JS' | 'ASSET';
  loc: string;
}

export interface InstallOptions {
  destLoc: string;
  isCleanInstall?: boolean;
  isStrict?: boolean;
  isOptimized?: boolean;
  isBabel?: boolean;
  hasBrowserlistConfig?: boolean;
  isExplicit?: boolean;
  namedExports?: {[filepath: string]: string[]};
  remoteUrl?: string;
  remotePackages: [string, string][];
  sourceMap?: boolean | 'inline';
}

const cwd = process.cwd();
const banner = chalk.bold(`@pika/web`) + ` installing... `;
const detectionResults = [];
let spinner = ora(banner);
let spinnerHasError = false;

function printHelp() {
  console.log(`
${chalk.bold(`@pika/web`)} - Install npm dependencies to run natively on the web.
${chalk.bold('Options:')}
    --dest              Specify destination directory (default: "web_modules/").
    --clean             Clear out the destination directory before install.
    --optimize          Transpile, minify, and optimize installed dependencies for production.
    --babel             Transpile installed dependencies. Also enabled with "--optimize".
    --strict            Only install pure ESM dependency trees. Fail if a CJS module is encountered.
    --no-source-map     Skip emitting source map files (.js.map) into dest
${chalk.bold('Advanced:')}
    --remote-package    "name,version" pair(s) of packages that should be left unbundled and referenced remotely.
                        Example: "foo,v4" will rewrite all imports of "foo" to "{remoteUrl}/foo/v4" (see --remote-url).
    --remote-url        Configures the domain where remote imports point to (default: "https://cdn.pika.dev")
    `.trim());
}

function formatDetectionResults(skipFailures): string {
  return detectionResults
    .map(([d, yn]) => (yn ? chalk.green(d) : skipFailures ? chalk.dim(d) : chalk.red(d)))
    .join(', ');
}

function logError(msg) {
  if (!spinnerHasError) {
    spinner.stopAndPersist({symbol: chalk.cyan('⠼')});
  }
  spinnerHasError = true;
  spinner = ora(chalk.red(msg));
  spinner.fail();
}

class ErrorWithHint extends Error {
  constructor(message: string, public readonly hint: string) {
    super(message);
  }
}

// Add common, well-used non-esm packages here so that Rollup doesn't die trying to analyze them.
const PACKAGES_TO_AUTO_DETECT_EXPORTS = [
  path.join('react', 'index.js'),
  path.join('react-dom', 'index.js'),
  path.join('react-is', 'index.js'),
  path.join('prop-types', 'index.js'),
  path.join('rxjs', 'Rx.js'),
];

function detectExports(filePath: string): string[] | undefined {
  try {
    const fileLoc = resolveFrom(cwd, filePath);
    if (fs.existsSync(fileLoc)) {
      return Object.keys(require(fileLoc)).filter((e) => (e[0] !== '_'));
    }
  } catch (err) {
    // ignore
  }
}

/**
 * Resolve a "webDependencies" input value to the correct absolute file location.
 * Supports both npm package names, and file paths relative to the node_modules directory.
 * Follows logic similar to Node's resolution logic, but using a package.json's ESM "module"
 * field instead of the CJS "main" field.
 */
function resolveWebDependency(dep: string, isExplicit: boolean): DependencyLoc {
  // if the path includes a file extension, just use it
  if (path.extname(dep)) {
    const isJSFile = ['.js', '.mjs', '.cjs'].includes(path.extname(dep));
    return {
      type: isJSFile ? 'JS' : 'ASSET',
      loc: resolveFrom(cwd, dep),
    };
  }

  const depManifestLoc = resolveFrom(cwd, `${dep}/package.json`);
  const depManifest = require(depManifestLoc);
  let foundEntrypoint: string = depManifest.module;
  // If the package was a part of the explicit whitelist, fallback to it's main CJS entrypoint.
  if (!foundEntrypoint && isExplicit) {
    foundEntrypoint = depManifest.main || 'index.js';
  }
  if (!foundEntrypoint) {
    throw new ErrorWithHint(
      `dependency "${dep}" has no native "module" entrypoint.`,
      chalk.italic(`Tip: Find modern, web-ready packages at ${chalk.underline('https://www.pika.dev')}`),
    );
  }
  if (dep === 'react' && foundEntrypoint === 'index.js') {
    throw new ErrorWithHint(
      `dependency "react" has no native "module" entrypoint.`,
      chalk.italic(`See: ${chalk.underline('https://github.com/pikapkg/web#a-note-on-react')}`),
    );
  }
  return {
    type: "JS",
    loc: path.join(depManifestLoc, '..', foundEntrypoint),
  }

}

/**
 * Formats the @pika/web dependency name from a "webDependencies" input value:
 * 2. Remove any ".js" extension (will be added automatically by Rollup)
 */
function getWebDependencyName(dep: string): string {
  return dep.replace(/\.js$/, '');
}

export async function install(
  arrayOfDeps: string[],
  {isCleanInstall, destLoc, hasBrowserlistConfig, isExplicit, isStrict, isBabel, isOptimized, sourceMap, namedExports, remoteUrl, remotePackages}: InstallOptions,
) {
  const nodeModulesLoc = path.join(cwd, 'node_modules');
  const knownNamedExports = {...namedExports};
  const remotePackageMap = fromEntries(remotePackages);
  const depList: Set<string> = new Set();
  arrayOfDeps.forEach(dep => {
    if (!glob.hasMagic(dep)) {
      depList.add(dep);
    } else {
      glob.sync(dep, {cwd: nodeModulesLoc, nodir: true}).forEach((f) => depList.add(f));
    }
  });
  for (const filePath of PACKAGES_TO_AUTO_DETECT_EXPORTS) {
    knownNamedExports[filePath] = knownNamedExports[filePath] || detectExports(filePath) || [];
  }

  if (depList.size === 0) {
    logError('no dependencies found.');
    return;
  }
  if (!fs.existsSync(path.join(cwd, 'node_modules'))) {
    logError('no "node_modules" directory exists. Did you run "npm install" first?');
    return;
  }

  if (isCleanInstall) {
    rimraf.sync(destLoc);
  }

  const depObject: {[depName: string]: string} = {};
  const assetObject: {[depName: string]: string} = {};
  const importMap = {};
  const skipFailures = !isExplicit;
  for (const dep of depList) {
    try {
      const depName = getWebDependencyName(dep);
      const { type: depType, loc: depLoc } = resolveWebDependency(dep, isExplicit);
      if (depType === 'JS') {
        depObject[depName] = depLoc;
        importMap[depName] = `./${depName}.js`;
        detectionResults.push([dep, true]);
      }
      if (depType === 'ASSET') {
        assetObject[depName] = depLoc;
        detectionResults.push([dep, true]);
      }
      spinner.text = banner + formatDetectionResults(skipFailures);
    } catch (err) {
      detectionResults.push([dep, false]);
      spinner.text = banner + formatDetectionResults(skipFailures);
      if (skipFailures) {
        continue;
      }
      // An error occurred! Log it.
      logError(err.message || err);
      if (err.hint) {
        console.log(err.hint);
      }
      return false;
    }
  }

  if (Object.keys(depObject).length === 0 && Object.keys(assetObject).length === 0) {
    logError(`No ESM dependencies found!`);
    console.log(chalk.dim(`  At least one dependency must have an ESM "module" entrypoint. You can find modern, web-ready packages at ${chalk.underline('https://www.pika.dev')}`));
    return false;
  }

  if (Object.keys(depObject).length > 0) {
    const inputOptions = {
      input: depObject,
      plugins: [
        !isStrict &&
          rollupPluginReplace({
            'process.env.NODE_ENV': isOptimized ? '"production"' : '"development"',
          }),
        remotePackages.length > 0 && {
          name: 'pika:peer-dependency-resolver',
          resolveId (source: string) {
            if (remotePackageMap[source]) {
              let urlSourcePath = source;
              // NOTE(@fks): This is really Pika CDN specific, but no one else should be using this option.
              if (source === 'react' || source === 'react-dom') {
                urlSourcePath = '_/' + source;
              }
              return {
                id: `${remoteUrl}/${urlSourcePath}/${remotePackageMap[source]}`,
                  external: true,
                  isExternal: true
              };
            }
            return null;
          },
          load ( id ) { return null; }
        },
        rollupPluginNodeResolve({
          mainFields: ['browser', 'module', !isStrict && 'main'].filter(Boolean),
          modulesOnly: isStrict, // Default: false
          extensions: ['.mjs', '.cjs', '.js', '.json'], // Default: [ '.mjs', '.js', '.json', '.node' ]
          // whether to prefer built-in modules (e.g. `fs`, `path`) or local ones with the same names
          preferBuiltins: false, // Default: true
        }),
        !isStrict &&
          rollupPluginJson({
            preferConst: true,
            indent: '  ',
          }),
        !isStrict &&
          rollupPluginCommonjs({
            extensions: ['.js', '.cjs'], // Default: [ '.js' ]
            namedExports: knownNamedExports
          }),
        rollupPluginBabel({
          compact: false,
          babelrc: false,
          presets: [[babelPresetEnv, { modules: false, targets: hasBrowserlistConfig ? undefined : ">0.75%, not ie 11, not op_mini all" }]],
        }),
<<<<<<< HEAD
        !!isOptimized && rollupPluginTerser(),
      ],
      onwarn: ((warning, warn) => {
        if (warning.code === 'UNRESOLVED_IMPORT') {
          logError(`'${warning.source}' is imported by '${warning.importer}', but could not be resolved.`);
          if (isNodeBuiltin(warning.source)) {
            console.log(chalk.dim(`  '${warning.source}' is a Node.js builtin module that won't exist on the web. You can find modern, web-ready packages at ${chalk.underline('https://www.pika.dev')}`));
          } else {
            console.log(chalk.dim(`  Make sure that the package is installed and that the file exists.`));
          }
          return;
=======
      !!isBabel && rollupPluginBabel({
        compact: false,
        babelrc: false,
        presets: [[babelPresetEnv, { modules: false, targets: hasBrowserlistConfig ? undefined : ">0.75%, not ie 11, not op_mini all" }]],
      }),
      !!isOptimized && rollupPluginTerser(),
    ],
    onwarn: ((warning, warn) => {
      if (warning.code === 'UNRESOLVED_IMPORT') {
        logError(`'${warning.source}' is imported by '${warning.importer}', but could not be resolved.`);
        if (isNodeBuiltin(warning.source)) {
          console.log(chalk.dim(`  '${warning.source}' is a Node.js builtin module that won't exist on the web. You can find modern, web-ready packages at ${chalk.underline('https://www.pika.dev')}`));
        } else {
          console.log(chalk.dim(`  Make sure that the package is installed and that the file exists.`));
>>>>>>> cea17c9e
        }
        warn(warning);
      }) as any
    };
    const outputOptions = {
      dir: destLoc,
      format: 'esm' as 'esm',
      sourcemap: sourceMap === undefined ? isOptimized : sourceMap,
      exports: 'named' as 'named',
      chunkFileNames: 'common/[name]-[hash].js',
    };
    const packageBundle = await rollup.rollup(inputOptions);
    await packageBundle.write(outputOptions);
    fs.writeFileSync(
      path.join(destLoc, 'import-map.json'),
      JSON.stringify({imports: importMap}, undefined, 2), {encoding: 'utf8'}
    );
  }
  Object.entries(assetObject).forEach(([assetName, assetLoc]) => {
    mkdirp.sync(path.dirname(`${destLoc}/${assetName}`));
    fs.copyFileSync(assetLoc, `${destLoc}/${assetName}`);
  });
  return true;
}

export async function cli(args: string[]) {
<<<<<<< HEAD
  const {help, sourceMap, optimize = false, strict = false, clean = false, dest = 'web_modules', remoteUrl = 'https://cdn.pika.dev', remotePackage: remotePackages = []} = yargs(args);
  const destLoc = path.resolve(cwd, dest);
=======
  const {help, sourceMap, babel = false, optimize = false, strict = false, clean = false, dest = 'web_modules', remoteUrl = 'https://cdn.pika.dev', remotePackage: remotePackages = []} = yargs(args);
  const destLoc = path.join(cwd, dest);
>>>>>>> cea17c9e

  if (help) {
    printHelp();
    process.exit(0);
  }

  const pkgManifest = require(path.join(cwd, 'package.json'));
  const {namedExports, webDependencies} = pkgManifest['@pika/web'] || {namedExports: undefined, webDependencies:undefined};
  const doesWhitelistExist = !!webDependencies;
  const arrayOfDeps = webDependencies || Object.keys(pkgManifest.dependencies || {});
  const hasBrowserlistConfig = !!pkgManifest.browserslist || !!process.env.BROWSERSLIST || fs.existsSync(path.join(cwd, '.browserslistrc')) || fs.existsSync(path.join(cwd, 'browserslist'));

  spinner.start();
  const startTime = Date.now();
  const result = await install(arrayOfDeps, {
    isCleanInstall: clean,
    destLoc,
    namedExports,
    isExplicit: doesWhitelistExist,
    isStrict: strict,
    isBabel: babel || optimize,
    isOptimized: optimize,
    sourceMap,
    remoteUrl,
    hasBrowserlistConfig,
    remotePackages: remotePackages.map(p => p.split(',')),
  });
  if (result) {
    spinner.succeed(
      chalk.bold(`@pika/web`) +
        ` installed: ` +
        formatDetectionResults(!doesWhitelistExist) +
        '. ' +
        chalk.dim(`[${((Date.now() - startTime) / 1000).toFixed(2)}s]`),
    );
  }
  if (spinnerHasError) {
    // Set the exit code so that programmatic usage of the CLI knows that there were errors.
    spinner.warn(chalk(`Finished with warnings.`));
    process.exitCode = 1;
  }
}<|MERGE_RESOLUTION|>--- conflicted
+++ resolved
@@ -272,12 +272,11 @@
             extensions: ['.js', '.cjs'], // Default: [ '.js' ]
             namedExports: knownNamedExports
           }),
-        rollupPluginBabel({
+          !!isBabel && rollupPluginBabel({
           compact: false,
           babelrc: false,
           presets: [[babelPresetEnv, { modules: false, targets: hasBrowserlistConfig ? undefined : ">0.75%, not ie 11, not op_mini all" }]],
         }),
-<<<<<<< HEAD
         !!isOptimized && rollupPluginTerser(),
       ],
       onwarn: ((warning, warn) => {
@@ -289,22 +288,6 @@
             console.log(chalk.dim(`  Make sure that the package is installed and that the file exists.`));
           }
           return;
-=======
-      !!isBabel && rollupPluginBabel({
-        compact: false,
-        babelrc: false,
-        presets: [[babelPresetEnv, { modules: false, targets: hasBrowserlistConfig ? undefined : ">0.75%, not ie 11, not op_mini all" }]],
-      }),
-      !!isOptimized && rollupPluginTerser(),
-    ],
-    onwarn: ((warning, warn) => {
-      if (warning.code === 'UNRESOLVED_IMPORT') {
-        logError(`'${warning.source}' is imported by '${warning.importer}', but could not be resolved.`);
-        if (isNodeBuiltin(warning.source)) {
-          console.log(chalk.dim(`  '${warning.source}' is a Node.js builtin module that won't exist on the web. You can find modern, web-ready packages at ${chalk.underline('https://www.pika.dev')}`));
-        } else {
-          console.log(chalk.dim(`  Make sure that the package is installed and that the file exists.`));
->>>>>>> cea17c9e
         }
         warn(warning);
       }) as any
@@ -331,13 +314,8 @@
 }
 
 export async function cli(args: string[]) {
-<<<<<<< HEAD
-  const {help, sourceMap, optimize = false, strict = false, clean = false, dest = 'web_modules', remoteUrl = 'https://cdn.pika.dev', remotePackage: remotePackages = []} = yargs(args);
+  const {help, sourceMap, babel = false, optimize = false, strict = false, clean = false, dest = 'web_modules', remoteUrl = 'https://cdn.pika.dev', remotePackage: remotePackages = []} = yargs(args);
   const destLoc = path.resolve(cwd, dest);
-=======
-  const {help, sourceMap, babel = false, optimize = false, strict = false, clean = false, dest = 'web_modules', remoteUrl = 'https://cdn.pika.dev', remotePackage: remotePackages = []} = yargs(args);
-  const destLoc = path.join(cwd, dest);
->>>>>>> cea17c9e
 
   if (help) {
     printHelp();
